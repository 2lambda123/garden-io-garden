--- conflicted
+++ resolved
@@ -157,12 +157,7 @@
     })
 
     await expectError(() => validateSchema(obj, schema), {
-<<<<<<< HEAD
       contains: ["A is required", "B.b is required"],
-      errorMessageGetter: (err) => err.detail.errorDescription,
-=======
-      contains: "key .A is required, key .B.b is required",
->>>>>>> e3734d2e
     })
   })
 
@@ -186,12 +181,7 @@
     })
 
     await expectError(() => validateSchema(obj, schema), {
-<<<<<<< HEAD
       contains: "A.B[c].C is required",
-      errorMessageGetter: (err) => err.detail.errorDescription,
-=======
-      contains: "key .A.B[c].C is required",
->>>>>>> e3734d2e
     })
   })
 
@@ -212,12 +202,7 @@
     const schema = joi.object().keys({ a: joi.object().pattern(/[a-z]+/, joi.string()) })
 
     await expectError(() => validateSchema(obj, schema), {
-<<<<<<< HEAD
       contains: '"123" is not allowed at path a',
-      errorMessageGetter: (err) => err.detail.errorDescription,
-=======
-      contains: 'key "123" is not allowed at path .a',
->>>>>>> e3734d2e
     })
   })
 
