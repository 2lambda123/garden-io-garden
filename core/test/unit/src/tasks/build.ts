/*
 * Copyright (C) 2018-2023 Garden Technologies, Inc. <info@garden.io>
 *
 * This Source Code Form is subject to the terms of the Mozilla Public
 * License, v. 2.0. If a copy of the MPL was not distributed with this
 * file, You can obtain one at http://mozilla.org/MPL/2.0/.
 */

import type tmp from "tmp-promise"
import { expect } from "chai"
<<<<<<< HEAD
import type { ProjectConfig } from "../../../../src/config/project"
import { freezeTime, createProjectConfig, makeTempDir, TestGarden } from "../../../helpers"
import { GardenPluginSpec, createGardenPlugin } from "../../../../src/plugin/plugin"
import { joi } from "../../../../src/config/common"
import { ConfigGraph, ResolvedConfigGraph } from "../../../../src/graph/config-graph"
import { BuildTask } from "../../../../src/tasks/build"
=======
import type { ProjectConfig } from "../../../../src/config/project.js"
import { freezeTime, createProjectConfig, makeTempDir, TestGarden } from "../../../helpers.js"
import type { GardenPluginSpec } from "../../../../src/plugin/plugin.js"
import { createGardenPlugin } from "../../../../src/plugin/plugin.js"
import { joi } from "../../../../src/config/common.js"
import type { ConfigGraph } from "../../../../src/graph/config-graph.js"
import { BuildTask } from "../../../../src/tasks/build.js"
>>>>>>> e446f434

describe("BuildTask", () => {
  let tmpDir: tmp.DirectoryResult
  let garden: TestGarden
  let graph: ConfigGraph
  let resolvedGraph: ResolvedConfigGraph
  let config: ProjectConfig
  let testPlugin: GardenPluginSpec

  before(async () => {
    tmpDir = await makeTempDir({ git: true, initialCommit: false })

    config = createProjectConfig({
      path: tmpDir.path,
      providers: [{ name: "test" }],
    })

    testPlugin = createGardenPlugin({
      name: "test",
      docs: "asd",
      createActionTypes: {
        Build: [
          {
            name: "test",
            docs: "asd",
            schema: joi.object(),
            handlers: {
              getStatus: async (_) => {
                return {
                  state: "ready",
                  detail: { state: "ready" },
                  outputs: {},
                }
              },
              build: async (_) => {
                return { state: "ready", detail: {}, outputs: {} }
              },
            },
          },
        ],
      },
    })
    garden = await TestGarden.factory(tmpDir.path, { config, plugins: [testPlugin] })

    garden.setActionConfigs([
      {
        name: "test-build",
        type: "test",
        kind: "Build",
        internal: {
          basePath: garden.projectRoot,
        },
        dependencies: [],
        disabled: false,

        spec: {
          log: "",
        },
      },
    ])

    graph = await garden.getConfigGraph({ log: garden.log, emit: false })
    resolvedGraph = await garden.getResolvedConfigGraph({ log: garden.log, emit: false })
  })

  after(async () => {
    await tmpDir.cleanup()
  })

  describe("process", () => {
    it("should emit buildStatus events", async () => {
      garden.events.eventLog = []
      const action = graph.getBuild("test-build")
      const resolvedAction = resolvedGraph.getBuild("test-build")

      const buildTask = new BuildTask({
        garden,
        log: garden.log,
        graph,
        action,
        force: true,
        forceBuild: false,
      })

      const now = freezeTime().toISOString()
      await garden.processTasks({ tasks: [buildTask], throwOnError: true })

      const buildStatusEvents = garden.events.eventLog.filter((e) => e.name === "buildStatus")
      const actionVersion = buildStatusEvents[0].payload.actionVersion
      const resolvedActionVersion = resolvedAction.versionString()
      const actionUid = buildStatusEvents[0].payload.actionUid

      expect(buildStatusEvents).to.eql([
        {
          name: "buildStatus",
          payload: {
            actionName: "test-build",
            actionVersion,
            resolvedActionVersion: undefined,
            actionType: "build",
            actionKind: "build",
            actionUid,
            moduleName: null,
            startedAt: now,
            force: true,
            operation: "getStatus",
            state: "getting-status",
            sessionId: garden.sessionId,
            status: { state: "unknown" },
          },
        },
        {
          name: "buildStatus",
          payload: {
            actionName: "test-build",
            actionVersion,
            resolvedActionVersion,
            actionType: "build",
            actionKind: "build",
            actionUid,
            moduleName: null,
            startedAt: now,
            completedAt: now,
            force: true,
            operation: "getStatus",
            state: "cached",
            sessionId: garden.sessionId,
            status: { state: "fetched" },
          },
        },
        {
          name: "buildStatus",
          payload: {
            actionName: "test-build",
            actionVersion,
            resolvedActionVersion: undefined,
            actionType: "build",
            actionKind: "build",
            actionUid,
            moduleName: null,
            startedAt: now,
            force: true,
            operation: "process",
            state: "processing",
            sessionId: garden.sessionId,
            status: { state: "building" },
          },
        },
        {
          name: "buildStatus",
          payload: {
            actionName: "test-build",
            actionVersion,
            resolvedActionVersion,
            actionType: "build",
            actionKind: "build",
            actionUid,
            moduleName: null,
            startedAt: now,
            completedAt: now,
            force: true,
            operation: "process",
            state: "ready",
            sessionId: garden.sessionId,
            status: { state: "built" },
          },
        },
      ])
    })
    it("should NOT emit buildStatus events if statusOnly=true", async () => {
      garden.events.eventLog = []
      const action = graph.getBuild("test-build")

      const buildTask = new BuildTask({
        garden,
        log: garden.log,
        graph,
        action,
        force: true,
        forceBuild: false,
      })

      await garden.processTasks({ tasks: [buildTask], throwOnError: true, statusOnly: true })

      const buildStatusEvents = garden.events.eventLog.filter((e) => e.name === "buildStatus")

      expect(buildStatusEvents).to.eql([])
    })
  })
})<|MERGE_RESOLUTION|>--- conflicted
+++ resolved
@@ -8,22 +8,13 @@
 
 import type tmp from "tmp-promise"
 import { expect } from "chai"
-<<<<<<< HEAD
-import type { ProjectConfig } from "../../../../src/config/project"
-import { freezeTime, createProjectConfig, makeTempDir, TestGarden } from "../../../helpers"
-import { GardenPluginSpec, createGardenPlugin } from "../../../../src/plugin/plugin"
-import { joi } from "../../../../src/config/common"
-import { ConfigGraph, ResolvedConfigGraph } from "../../../../src/graph/config-graph"
-import { BuildTask } from "../../../../src/tasks/build"
-=======
 import type { ProjectConfig } from "../../../../src/config/project.js"
 import { freezeTime, createProjectConfig, makeTempDir, TestGarden } from "../../../helpers.js"
 import type { GardenPluginSpec } from "../../../../src/plugin/plugin.js"
 import { createGardenPlugin } from "../../../../src/plugin/plugin.js"
 import { joi } from "../../../../src/config/common.js"
-import type { ConfigGraph } from "../../../../src/graph/config-graph.js"
+import type { ConfigGraph, ResolvedConfigGraph } from "../../../../src/graph/config-graph.js"
 import { BuildTask } from "../../../../src/tasks/build.js"
->>>>>>> e446f434
 
 describe("BuildTask", () => {
   let tmpDir: tmp.DirectoryResult
