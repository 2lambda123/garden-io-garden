/*
 * Copyright (C) 2018-2022 Garden Technologies, Inc. <info@garden.io>
 *
 * This Source Code Form is subject to the terms of the Mozilla Public
 * License, v. 2.0. If a copy of the MPL was not distributed with this
 * file, You can obtain one at http://mozilla.org/MPL/2.0/.
 */

import td from "testdouble"

import { PluginContext } from "../../../../../src/plugin-context"
import {
  gardenPlugin,
  ContainerProvider,
  convertContainerModule,
  configureContainerModule,
} from "../../../../../src/plugins/container/container"
import { expectError, getDataDir, makeTestGarden, TestGarden } from "../../../../helpers"
import { LogEntry } from "../../../../../src/logger/log-entry"
import { ConfigGraph } from "../../../../../src/graph/config-graph"
import { GardenModule, moduleFromConfig } from "../../../../../src/types/module"
import { expect } from "chai"
import {
  ContainerBuildActionSpec,
  ContainerModule,
  ContainerModuleConfig,
  defaultContainerResources,
  defaultDeploymentStrategy,
  defaultDockerfileName,
} from "../../../../../src/plugins/container/moduleConfig"
import { ExecBuildConfig } from "../../../../../src/plugins/exec/config"
import { DEFAULT_BUILD_TIMEOUT } from "../../../../../src/plugins/container/helpers"
import { DEFAULT_API_VERSION } from "../../../../../src/constants"
import { resolve } from "path"
// import { DEFAULT_API_VERSION } from "../../../../../src/constants"
// import { ContainerModuleConfig, defaultContainerResources } from "../../../../../src/plugins/container/moduleConfig"
// import { DEFAULT_BUILD_TIMEOUT } from "../../../../../src/plugins/container/helpers"

describe("plugins.container", () => {
  const projectRoot = getDataDir("test-project-container")
  const modulePath = resolve(projectRoot, "module-a")

  const defaultCpu = defaultContainerResources.cpu
  const defaultMemory = defaultContainerResources.memory

  const baseConfig: ContainerModuleConfig = {
    allowPublish: false,
    build: {
      dependencies: [],
    },
    disabled: false,
    apiVersion: DEFAULT_API_VERSION,
    name: "test",
    path: modulePath,
    type: "container",

    spec: {
      build: {
        dependencies: [],
        timeout: DEFAULT_BUILD_TIMEOUT,
      },
      buildArgs: {},
      extraFlags: [],
      services: [],
      tasks: [],
      tests: [],
    },

    serviceConfigs: [],
    taskConfigs: [],
    testConfigs: [],
  }

  let garden: TestGarden
<<<<<<< HEAD
  // eslint-disable-next-line no-unused
  let ctx: PluginContext
  // eslint-disable-next-line no-unused
=======
  let ctx: PluginContext
>>>>>>> 6422cd7f
  let log: LogEntry
  let containerProvider: ContainerProvider
  let graph: ConfigGraph

  beforeEach(async () => {
    garden = await makeTestGarden(projectRoot, { plugins: [gardenPlugin()] })
    log = garden.log
    containerProvider = await garden.resolveProvider(garden.log, "container")
    ctx = await garden.getPluginContext({ provider: containerProvider, templateContext: undefined, events: undefined })
    graph = await garden.getConfigGraph({ log, emit: false })
    td.replace(garden.buildStaging, "syncDependencyProducts", () => null)
  })

  it("TODO-G2", () => {
    throw "TODO-G2 (all tests need updating)"
  })

  describe("convertContainerModule", () => {
    const getModuleConvertBaseParams = (module: GardenModule) => ({
      baseFields: {
        copyFrom: [],
        disabled: false,
        internal: {
          basePath: "module-a",
        },
      },
      convertBuildDependency: () => "buildDep",
      convertRuntimeDependencies: () => ["runtimeDep"],
      convertTestName: () => "testName",
      ctx,
      dummyBuild: undefined,
      log,
      module,
      prepareRuntimeDependencies: () => ["preopRuntimeDep"],
      services: [],
      tasks: [],
      tests: [],
    })
    it("creates a Build action if there is a Dockerfile detected", async () => {
      const module = graph.getModule("module-a")
      const result = await convertContainerModule(getModuleConvertBaseParams(module))
      const build = result.group.actions.find((a) => a.kind === "Build")!
      expect(build).to.exist
      expect(build.type).to.be.eql("container")
    })

    it("creates a Build action if there is a Dockerfile explicitly configured", async () => {
      const module = graph.getModule("module-a") as ContainerModule
      module._config.spec.dockerfile = "Dockerfile"
      const result = await convertContainerModule(getModuleConvertBaseParams(module))
      const build = result.group.actions.find((a) => a.kind === "Build")!
      expect(build).to.exist
      expect(build.type).to.be.eql("container")
    })

    it("returns the dummy Build action if no Dockerfile and an exec Build is needed", async () => {
      const module = graph.getModule("module-a") as ContainerModule
      module.version.files.pop() // remove automatically picked up Dockerfile
      const dummyBuild: ExecBuildConfig = {
        internal: {
          basePath: ".",
        },
        kind: "Build",
        name: "dummyBuild",
        spec: {
          env: {},
        },
        type: "exec",
      }
      const result = await convertContainerModule({ ...getModuleConvertBaseParams(module), dummyBuild })
      const build = result.group.actions.find((a) => a.kind === "Build")!
      expect(build).to.exist
      expect(build.type).to.be.eql("exec")
      expect(build.name).to.be.eql("dummyBuild")
    })

    it("sets spec.localId from module image field", async () => {
      const module = graph.getModule("module-a") as ContainerModule
      module.spec.image = "customImage"
      const result = await convertContainerModule(getModuleConvertBaseParams(module))
      const build = result.group.actions.find((a) => a.kind === "Build")!
      expect(build).to.exist
      expect(build.type).to.be.eql("container")
      expect((<ContainerBuildActionSpec>build.spec).localId).to.be.eql("customImage")
    })
  })

  describe("version calculations", () => {
    async function getTestModule(moduleConfig: ContainerModuleConfig) {
      return moduleFromConfig({ garden, log, config: moduleConfig, buildDependencies: [], forceVersion: true })
    }

    it("has same build version if nothing is changed", async () => {
      const baseModule = await getTestModule(baseConfig)
      const baseModule2 = await getTestModule(baseConfig)

      expect(baseModule.version.versionString).to.equal(baseModule2.version.versionString)
    })

    it("has different build version if buildArgs are added", async () => {
      const baseModule = await getTestModule(baseConfig)
      const changedBuild = await getTestModule({
        ...baseConfig,
        spec: {
          ...baseConfig.spec,
          buildArgs: { foo: "bar" },
        },
      })
      expect(baseModule.version.versionString).to.not.equal(changedBuild.version.versionString)
    })

    it("has different build version if a targetImage is set", async () => {
      const baseModule = await getTestModule(baseConfig)
      const changedBuild = await getTestModule({
        ...baseConfig,
        spec: {
          ...baseConfig.spec,
          build: {
            ...baseConfig.spec.build,
            targetImage: "foo",
          },
        },
      })
      expect(baseModule.version.versionString).to.not.equal(changedBuild.version.versionString)
    })

    it("has different build version if extraFlags are added", async () => {
      const baseModule = await getTestModule(baseConfig)
      const changedBuild = await getTestModule({
        ...baseConfig,
        spec: {
          ...baseConfig.spec,
          extraFlags: ["foo"],
        },
      })
      expect(baseModule.version.versionString).to.not.equal(changedBuild.version.versionString)
    })

    it("has different build version if dockerfile is changed", async () => {
      const baseModule = await getTestModule(baseConfig)
      const changedBuild = await getTestModule({
        ...baseConfig,
        spec: {
          ...baseConfig.spec,
          dockerfile: "foo.Dockerfile",
        },
      })
      expect(baseModule.version.versionString).to.not.equal(changedBuild.version.versionString)
    })
  })

  //   describe("convert", () => {
  //     // TODO-G2: adapt from exec convert tests
  //     it("TODO", () => {
  //       throw "TODO"
  //     })
  //   })

  describe("configureContainerModule", () => {
    const containerModuleConfig: ContainerModuleConfig = {
      allowPublish: false,
      build: {
        dependencies: [],
      },
      disabled: false,
      apiVersion: DEFAULT_API_VERSION,
      name: "module-a",
      path: modulePath,
      type: "container",

      spec: {
        build: {
          dependencies: [],
          timeout: DEFAULT_BUILD_TIMEOUT,
        },
        buildArgs: {},
        extraFlags: [],
        services: [
          {
            name: "service-a",
            annotations: {},
            args: ["echo"],
            dependencies: [],
            daemon: false,
            disabled: false,
            ingresses: [
              {
                annotations: {},
                path: "/",
                port: "http",
              },
            ],
            env: {
              SOME_ENV_VAR: "value",
            },
            healthCheck: {
              httpGet: {
                path: "/health",
                port: "http",
              },
              livenessTimeoutSeconds: 10,
              readinessTimeoutSeconds: 10,
            },
            limits: {
              cpu: 123,
              memory: 456,
            },
            cpu: defaultCpu,
            memory: defaultMemory,
            ports: [
              {
                name: "http",
                protocol: "TCP",
                containerPort: 8080,
                servicePort: 8080,
              },
            ],
            replicas: 1,
            volumes: [],
            deploymentStrategy: defaultDeploymentStrategy,
          },
        ],
        tasks: [
          {
            name: "task-a",
            args: ["echo", "OK"],
            artifacts: [],
            cacheResult: true,
            dependencies: [],
            disabled: false,
            env: {
              TASK_ENV_VAR: "value",
            },
            cpu: defaultCpu,
            memory: defaultMemory,
            timeout: null,
            volumes: [],
          },
        ],
        tests: [
          {
            name: "unit",
            args: ["echo", "OK"],
            artifacts: [],
            dependencies: [],
            disabled: false,
            env: {
              TEST_ENV_VAR: "value",
            },
            cpu: defaultCpu,
            memory: defaultMemory,
            timeout: null,
            volumes: [],
          },
        ],
      },

      serviceConfigs: [],
      taskConfigs: [],
      testConfigs: [],
    }

    it("should validate and parse a container module", async () => {
      const result = await configureContainerModule({ ctx, moduleConfig: containerModuleConfig, log })

      expect(result).to.eql({
        moduleConfig: {
          allowPublish: false,
          build: { dependencies: [] },
          disabled: false,
          apiVersion: DEFAULT_API_VERSION,
          name: "module-a",
          include: [defaultDockerfileName],
          path: modulePath,
          type: "container",
          spec: {
            build: {
              dependencies: [],
              timeout: DEFAULT_BUILD_TIMEOUT,
            },
            buildArgs: {},
            extraFlags: [],
            services: [
              {
                name: "service-a",
                annotations: {},
                args: ["echo"],
                dependencies: [],
                disabled: false,
                daemon: false,
                ingresses: [
                  {
                    annotations: {},
                    path: "/",
                    port: "http",
                  },
                ],
                env: {
                  SOME_ENV_VAR: "value",
                },
                healthCheck: {
                  httpGet: { path: "/health", port: "http" },
                  readinessTimeoutSeconds: 10,
                  livenessTimeoutSeconds: 10,
                },
                limits: {
                  cpu: 123,
                  memory: 456,
                },
                cpu: defaultCpu,
                memory: defaultMemory,
                ports: [{ name: "http", protocol: "TCP", containerPort: 8080, servicePort: 8080 }],
                replicas: 1,
                volumes: [],
                deploymentStrategy: defaultDeploymentStrategy,
              },
            ],
            tasks: [
              {
                name: "task-a",
                args: ["echo", "OK"],
                artifacts: [],
                cacheResult: true,
                dependencies: [],
                disabled: false,
                env: {
                  TASK_ENV_VAR: "value",
                },
                cpu: defaultCpu,
                memory: defaultMemory,
                timeout: null,
                volumes: [],
              },
            ],
            tests: [
              {
                name: "unit",
                args: ["echo", "OK"],
                artifacts: [],
                dependencies: [],
                disabled: false,
                env: {
                  TEST_ENV_VAR: "value",
                },
                cpu: defaultCpu,
                memory: defaultMemory,
                timeout: null,
                volumes: [],
              },
            ],
          },
          buildConfig: {
            buildArgs: {},
            dockerfile: undefined,
            extraFlags: [],
            targetImage: undefined,
          },
          serviceConfigs: [
            {
              name: "service-a",
              dependencies: [],
              disabled: false,

              spec: {
                name: "service-a",
                annotations: {},
                args: ["echo"],
                dependencies: [],
                disabled: false,
                daemon: false,
                ingresses: [
                  {
                    annotations: {},
                    path: "/",
                    port: "http",
                  },
                ],
                env: {
                  SOME_ENV_VAR: "value",
                },
                healthCheck: {
                  httpGet: { path: "/health", port: "http" },
                  readinessTimeoutSeconds: 10,
                  livenessTimeoutSeconds: 10,
                },
                limits: {
                  cpu: 123,
                  memory: 456,
                },
                cpu: defaultCpu,
                memory: defaultMemory,
                ports: [{ name: "http", protocol: "TCP", containerPort: 8080, servicePort: 8080 }],
                replicas: 1,
                volumes: [],
                deploymentStrategy: defaultDeploymentStrategy,
              },
            },
          ],
          taskConfigs: [
            {
              cacheResult: true,
              dependencies: [],
              disabled: false,
              name: "task-a",
              spec: {
                args: ["echo", "OK"],
                artifacts: [],
                cacheResult: true,
                dependencies: [],
                disabled: false,
                env: {
                  TASK_ENV_VAR: "value",
                },
                cpu: defaultCpu,
                memory: defaultMemory,
                name: "task-a",
                timeout: null,
                volumes: [],
              },
              timeout: null,
            },
          ],
          testConfigs: [
            {
              name: "unit",
              dependencies: [],
              disabled: false,
              spec: {
                name: "unit",
                args: ["echo", "OK"],
                artifacts: [],
                dependencies: [],
                disabled: false,
                env: {
                  TEST_ENV_VAR: "value",
                },
                cpu: defaultCpu,
                memory: defaultMemory,
                timeout: null,
                volumes: [],
              },
              timeout: null,
            },
          ],
        },
      })
    })

    it("should add service volume modules as build and runtime dependencies", async () => {
      const moduleConfig: ContainerModuleConfig = {
        allowPublish: false,
        build: {
          dependencies: [],
        },
        disabled: false,
        apiVersion: DEFAULT_API_VERSION,
        name: "module-a",
        path: modulePath,
        type: "container",

        spec: {
          build: {
            dependencies: [],
            timeout: DEFAULT_BUILD_TIMEOUT,
          },
          buildArgs: {},
          extraFlags: [],
          services: [
            {
              name: "service-a",
              annotations: {},
              args: ["echo"],
              dependencies: [],
              daemon: false,
              disabled: false,
              ingresses: [],
              env: {},
              healthCheck: {},
              limits: {
                cpu: 123,
                memory: 456,
              },
              cpu: defaultCpu,
              memory: defaultMemory,
              ports: [],
              replicas: 1,
              volumes: [
                {
                  name: "test",
                  containerPath: "/",
                  module: "volume-module",
                },
              ],
              deploymentStrategy: defaultDeploymentStrategy,
            },
          ],
          tasks: [],
          tests: [],
        },

        serviceConfigs: [],
        taskConfigs: [],
        testConfigs: [],
      }

      const result = await configureContainerModule({ ctx, moduleConfig, log })

      expect(result.moduleConfig.build.dependencies).to.eql([{ name: "volume-module", copy: [] }])
      expect(result.moduleConfig.serviceConfigs[0].dependencies).to.eql(["volume-module"])
    })

    it("should add task volume modules as build and runtime dependencies", async () => {
      const moduleConfig: ContainerModuleConfig = {
        allowPublish: false,
        build: {
          dependencies: [],
        },
        disabled: false,
        apiVersion: DEFAULT_API_VERSION,
        name: "module-a",
        path: modulePath,
        type: "container",

        spec: {
          build: {
            dependencies: [],
            timeout: DEFAULT_BUILD_TIMEOUT,
          },
          buildArgs: {},
          extraFlags: [],
          services: [],
          tasks: [
            {
              name: "task-a",
              args: [],
              artifacts: [],
              cacheResult: true,
              dependencies: [],
              disabled: false,
              env: {},
              cpu: defaultCpu,
              memory: defaultMemory,
              timeout: null,
              volumes: [
                {
                  name: "test",
                  containerPath: "/",
                  module: "volume-module",
                },
              ],
            },
          ],
          tests: [],
        },

        serviceConfigs: [],
        taskConfigs: [],
        testConfigs: [],
      }

      const result = await configureContainerModule({ ctx, moduleConfig, log })

      expect(result.moduleConfig.build.dependencies).to.eql([{ name: "volume-module", copy: [] }])
      expect(result.moduleConfig.taskConfigs[0].dependencies).to.eql(["volume-module"])
    })

    it("should add test volume modules as build and runtime dependencies", async () => {
      const moduleConfig: ContainerModuleConfig = {
        allowPublish: false,
        build: {
          dependencies: [],
        },
        disabled: false,
        apiVersion: DEFAULT_API_VERSION,
        name: "module-a",
        path: modulePath,
        type: "container",

        spec: {
          build: {
            dependencies: [],
            timeout: DEFAULT_BUILD_TIMEOUT,
          },
          buildArgs: {},
          extraFlags: [],
          services: [],
          tasks: [],
          tests: [
            {
              name: "test-a",
              args: [],
              artifacts: [],
              dependencies: [],
              disabled: false,
              env: {},
              cpu: defaultCpu,
              memory: defaultMemory,
              timeout: null,
              volumes: [
                {
                  name: "test",
                  containerPath: "/",
                  module: "volume-module",
                },
              ],
            },
          ],
        },

        serviceConfigs: [],
        taskConfigs: [],
        testConfigs: [],
      }

      const result = await configureContainerModule({ ctx, moduleConfig, log })

      expect(result.moduleConfig.build.dependencies).to.eql([{ name: "volume-module", copy: [] }])
      expect(result.moduleConfig.testConfigs[0].dependencies).to.eql(["volume-module"])
    })

    it("should fail with invalid port in ingress spec", async () => {
      const moduleConfig: ContainerModuleConfig = {
        allowPublish: false,
        build: {
          dependencies: [],
        },
        disabled: false,
        apiVersion: DEFAULT_API_VERSION,
        name: "module-a",
        path: modulePath,
        type: "test",

        spec: {
          build: {
            dependencies: [],
            timeout: DEFAULT_BUILD_TIMEOUT,
          },
          buildArgs: {},
          extraFlags: [],
          services: [
            {
              name: "service-a",
              annotations: {},
              args: ["echo"],
              dependencies: [],
              daemon: false,
              disabled: false,
              ingresses: [
                {
                  annotations: {},
                  path: "/",
                  port: "bla",
                },
              ],
              cpu: defaultCpu,
              memory: defaultMemory,
              env: {},
              ports: [],
              replicas: 1,
              volumes: [],
              deploymentStrategy: defaultDeploymentStrategy,
            },
          ],
          tasks: [
            {
              name: "task-a",
              args: ["echo"],
              artifacts: [],
              cacheResult: true,
              dependencies: [],
              disabled: false,
              env: {},
              cpu: defaultCpu,
              memory: defaultMemory,
              timeout: null,
              volumes: [],
            },
          ],
          tests: [
            {
              name: "unit",
              args: ["echo", "OK"],
              artifacts: [],
              dependencies: [],
              disabled: false,
              env: {},
              cpu: defaultCpu,
              memory: defaultMemory,
              timeout: null,
              volumes: [],
            },
          ],
        },

        serviceConfigs: [],
        taskConfigs: [],
        testConfigs: [],
      }

      await expectError(() => configureContainerModule({ ctx, moduleConfig, log }), "configuration")
    })

    it("should fail with invalid port in httpGet healthcheck spec", async () => {
      const moduleConfig: ContainerModuleConfig = {
        allowPublish: false,
        build: {
          dependencies: [],
        },
        disabled: false,
        apiVersion: DEFAULT_API_VERSION,
        name: "module-a",
        path: modulePath,
        type: "test",

        spec: {
          build: {
            dependencies: [],
            timeout: DEFAULT_BUILD_TIMEOUT,
          },
          buildArgs: {},
          extraFlags: [],
          services: [
            {
              name: "service-a",
              annotations: {},
              args: ["echo"],
              dependencies: [],
              daemon: false,
              disabled: false,
              ingresses: [],
              env: {},
              healthCheck: {
                httpGet: {
                  path: "/",
                  port: "bla",
                },
              },
              cpu: defaultCpu,
              memory: defaultMemory,
              ports: [],
              replicas: 1,
              volumes: [],
              deploymentStrategy: defaultDeploymentStrategy,
            },
          ],
          tasks: [
            {
              name: "task-a",
              args: ["echo"],
              artifacts: [],
              cacheResult: true,
              dependencies: [],
              disabled: false,
              env: {},
              cpu: defaultCpu,
              memory: defaultMemory,
              timeout: null,
              volumes: [],
            },
          ],
          tests: [],
        },

        serviceConfigs: [],
        taskConfigs: [],
        testConfigs: [],
      }

      await expectError(() => configureContainerModule({ ctx, moduleConfig, log }), "configuration")
    })

    it("should fail with invalid port in tcpPort healthcheck spec", async () => {
      const moduleConfig: ContainerModuleConfig = {
        allowPublish: false,
        build: {
          dependencies: [],
        },
        disabled: false,
        apiVersion: DEFAULT_API_VERSION,
        name: "module-a",
        path: modulePath,
        type: "test",

        spec: {
          build: {
            dependencies: [],
            timeout: DEFAULT_BUILD_TIMEOUT,
          },
          buildArgs: {},
          extraFlags: [],
          services: [
            {
              name: "service-a",
              annotations: {},
              args: ["echo"],
              dependencies: [],
              daemon: false,
              disabled: false,
              ingresses: [],
              env: {},
              healthCheck: {
                tcpPort: "bla",
              },
              cpu: defaultCpu,
              memory: defaultMemory,
              ports: [],
              replicas: 1,
              volumes: [],
              deploymentStrategy: defaultDeploymentStrategy,
            },
          ],
          tasks: [
            {
              name: "task-a",
              args: ["echo"],
              artifacts: [],
              cacheResult: true,
              dependencies: [],
              disabled: false,
              env: {},
              cpu: defaultCpu,
              memory: defaultMemory,
              timeout: null,
              volumes: [],
            },
          ],
          tests: [],
        },

        serviceConfigs: [],
        taskConfigs: [],
        testConfigs: [],
      }

      await expectError(() => configureContainerModule({ ctx, moduleConfig, log }), "configuration")
    })
  })
})

//   describe("getBuildStatus", () => {
//     it("should return ready:true if build exists locally", async () => {
//       td.replace(helpers, "hasDockerfile", () => true)

//       const module = td.object(await getTestModule(baseConfig))

//       td.replace(helpers, "imageExistsLocally", async () => true)

//       const result = await getBuildStatus({ ctx, log, module })
//       expect(result).to.eql({ ready: true })
//     })

//     it("should return ready:false if build does not exist locally", async () => {
//       td.replace(helpers, "hasDockerfile", () => true)

//       const module = td.object(await getTestModule(baseConfig))

//       td.replace(helpers, "imageExistsLocally", async () => false)

//       const result = await getBuildStatus({ ctx, log, module })
//       expect(result).to.eql({ ready: false })
//     })
//   })

//   describe("build", () => {
//     beforeEach(() => {
//       td.replace(helpers, "checkDockerServerVersion", () => null)
//     })

//     it("should pull image if image tag is set and the module doesn't container a Dockerfile", async () => {
//       const config = cloneDeep(baseConfig)
//       config.spec.image = "some/image"
//       const module = td.object(await getTestModule(config))

//       td.replace(helpers, "hasDockerfile", () => false)
//       td.replace(helpers, "pullImage", async () => null)
//       td.replace(helpers, "imageExistsLocally", async () => false)

//       const result = await build({ ctx, log, module })

//       expect(result).to.eql({ fetched: true })
//     })

//     it("should build image if module contains Dockerfile", async () => {
//       const config = cloneDeep(baseConfig)
//       config.spec.image = "some/image"
//       const module = td.object(await getTestModule(config))

//       td.replace(helpers, "hasDockerfile", () => true)
//       td.replace(helpers, "imageExistsLocally", async () => false)

//       module.outputs["local-image-id"] = "some/image"

//       const cmdArgs = [
//         "build",
//         "-t",
//         "some/image",
//         "--build-arg",
//         `GARDEN_MODULE_VERSION=${module.version.versionString}`,
//         module.buildPath,
//       ]

//       td.replace(helpers, "dockerCli", async ({ cwd, args, ctx: _ctx }) => {
//         expect(cwd).to.equal(module.buildPath)
//         expect(args).to.eql(cmdArgs)
//         expect(_ctx).to.exist
//         return { all: "log" }
//       })

//       const result = await build({ ctx, log, module })

//       expect(result).to.eql({
//         buildLog: "log",
//         fresh: true,
//         details: { identifier: "some/image" },
//       })
//     })

//     it("should set build target image parameter if configured", async () => {
//       const config = cloneDeep(baseConfig)
//       config.spec.image = "some/image"
//       config.spec.build.targetImage = "foo"
//       const module = td.object(await getTestModule(config))

//       td.replace(helpers, "hasDockerfile", () => true)
//       td.replace(helpers, "imageExistsLocally", async () => false)

//       module.outputs["local-image-id"] = "some/image"

//       const cmdArgs = [
//         "build",
//         "-t",
//         "some/image",
//         "--build-arg",
//         `GARDEN_MODULE_VERSION=${module.version.versionString}`,
//         "--target",
//         "foo",
//         module.buildPath,
//       ]

//       td.replace(helpers, "dockerCli", async ({ cwd, args, ctx: _ctx }) => {
//         expect(cwd).to.equal(module.buildPath)
//         expect(args).to.eql(cmdArgs)
//         expect(_ctx).to.exist
//         return { all: "log" }
//       })

//       const result = await build({ ctx, log, module })

//       expect(result).to.eql({
//         buildLog: "log",
//         fresh: true,
//         details: { identifier: "some/image" },
//       })
//     })

//     it("should build image using the user specified Dockerfile path", async () => {
//       const config = cloneDeep(baseConfig)
//       config.spec.dockerfile = relDockerfilePath

//       td.replace(helpers, "hasDockerfile", () => true)

//       const module = td.object(await getTestModule(config))

//       td.replace(helpers, "imageExistsLocally", async () => false)

//       module.outputs["local-image-id"] = "some/image"

//       const cmdArgs = [
//         "build",
//         "-t",
//         "some/image",
//         "--build-arg",
//         `GARDEN_MODULE_VERSION=${module.version.versionString}`,
//         "--file",
//         join(module.buildPath, relDockerfilePath),
//         module.buildPath,
//       ]

//       td.replace(helpers, "dockerCli", async ({ cwd, args, ctx: _ctx }) => {
//         expect(cwd).to.equal(module.buildPath)
//         expect(args).to.eql(cmdArgs)
//         expect(_ctx).to.exist
//         return { all: "log" }
//       })

//       const result = await build({ ctx, log, module })

//       expect(result).to.eql({
//         buildLog: "log",
//         fresh: true,
//         details: { identifier: "some/image" },
//       })
//     })
//   })

//   describe("publishModule", () => {
//     it("should not publish image if module doesn't container a Dockerfile", async () => {
//       const config = cloneDeep(baseConfig)
//       config.spec.image = "some/image"
//       const module = td.object(await getTestModule(config))

//       td.replace(helpers, "hasDockerfile", () => false)

//       const result = await publishModule({ ctx, log, module })
//       expect(result).to.eql({ published: false })
//     })

//     it("should publish image if module contains a Dockerfile", async () => {
//       const config = cloneDeep(baseConfig)
//       config.spec.image = "some/image:1.1"
//       const module = td.object(await getTestModule(config))

//       td.replace(helpers, "hasDockerfile", () => true)
//       td.replace(helpers, "getPublicImageId", () => "some/image:12345")

//       module.outputs["local-image-id"] = "some/image:12345"

//       td.replace(helpers, "dockerCli", async ({ cwd, args, ctx: _ctx }) => {
//         expect(cwd).to.equal(module.buildPath)
//         expect(args).to.eql(["push", "some/image:12345"])
//         expect(_ctx).to.exist
//         return { all: "log" }
//       })

//       const result = await publishModule({ ctx, log, module })
//       expect(result).to.eql({ message: "Published some/image:12345", published: true })
//     })

//     it("should tag image if remote id differs from local id", async () => {
//       const config = cloneDeep(baseConfig)
//       config.spec.image = "some/image:1.1"
//       const module = td.object(await getTestModule(config))

//       td.replace(helpers, "hasDockerfile", () => true)
//       td.replace(helpers, "getPublicImageId", () => "some/image:1.1")

//       module.outputs["local-image-id"] = "some/image:12345"

//       const dockerCli = td.replace(helpers, "dockerCli")

//       const result = await publishModule({ ctx, log, module })
//       expect(result).to.eql({ message: "Published some/image:1.1", published: true })

//       td.verify(
//         dockerCli({
//           cwd: module.buildPath,
//           args: ["tag", "some/image:12345", "some/image:1.1"],
//           log: td.matchers.anything(),
//           ctx: td.matchers.anything(),
//         })
//       )

//       td.verify(
//         dockerCli({
//           cwd: module.buildPath,
//           args: ["push", "some/image:1.1"],
//           log: td.matchers.anything(),
//           ctx: td.matchers.anything(),
//         })
//       )
//     })

//     it("should use specified tag if provided", async () => {
//       const config = cloneDeep(baseConfig)
//       config.spec.image = "some/image:1.1"
//       const module = td.object(await getTestModule(config))

//       td.replace(helpers, "hasDockerfile", () => true)

//       module.outputs["local-image-id"] = "some/image:12345"

//       const dockerCli = td.replace(helpers, "dockerCli")

//       const result = await publishModule({ ctx, log, module, tag: "custom-tag" })
//       expect(result).to.eql({ message: "Published some/image:custom-tag", published: true })

//       td.verify(
//         dockerCli({
//           cwd: module.buildPath,
//           args: ["tag", "some/image:12345", "some/image:custom-tag"],
//           log: td.matchers.anything(),
//           ctx: td.matchers.anything(),
//         })
//       )

//       td.verify(
//         dockerCli({
//           cwd: module.buildPath,
//           args: ["push", "some/image:custom-tag"],
//           log: td.matchers.anything(),
//           ctx: td.matchers.anything(),
//         })
//       )
//     })
//   })

//   describe("checkDockerServerVersion", () => {
//     it("should return if server version is equal to the minimum version", async () => {
//       helpers.checkDockerServerVersion(minDockerVersion)
//     })

//     it("should return if server version is greater than the minimum version", async () => {
//       const version = {
//         client: "99.99",
//         server: "99.99",
//       }

//       helpers.checkDockerServerVersion(version)
//     })

//     it("should throw if server is not reachable (version is undefined)", async () => {
//       const version = {
//         client: minDockerVersion.client,
//         server: undefined,
//       }

//       await expectError(
//         () => helpers.checkDockerServerVersion(version),
//         (err) => {
//           expect(err.message).to.equal("Docker server is not running or cannot be reached.")
//         }
//       )
//     })

//     it("should throw if server version is too old", async () => {
//       const version = {
//         client: minDockerVersion.client,
//         server: "17.06",
//       }

//       await expectError(
//         () => helpers.checkDockerServerVersion(version),
//         (err) => {
//           expect(err.message).to.equal("Docker server needs to be version 17.07.0 or newer (got 17.06)")
//         }
//       )
//     })
//   })

//   describe("getDockerBuildFlags", () => {
//     it("should include extraFlags", async () => {
//       td.replace(helpers, "hasDockerfile", () => true)

//       const buildAction = await getTestBuildAction({
//         allowPublish: false,
//         build: {
//           dependencies: [],
//         },
//         disabled: false,
//         apiVersion: DEFAULT_API_VERSION,
//         name: "module-a",
//         path: modulePath,
//         type: "container",

//         spec: {
//           build: {
//             dependencies: [],
//             timeout: DEFAULT_BUILD_TIMEOUT,
//           },
//           buildArgs: {},
//           extraFlags: ["--cache-from", "some-image:latest"],
//           services: [],
//           tasks: [],
//           tests: [],
//         },

//         serviceConfigs: [],
//         taskConfigs: [],
//         testConfigs: [],
//       })
//       const resolvedBuild = await garden.resolveAction({ action: buildAction, log })

//       const args = getDockerBuildFlags(resolvedBuild)

//       expect(args.slice(-2)).to.eql(["--cache-from", "some-image:latest"])
//     })

//     it("should set GARDEN_MODULE_VERSION", async () => {
//       td.replace(helpers, "hasDockerfile", () => true)

//       const buildAction = await getTestBuildAction({
//         allowPublish: false,
//         build: {
//           dependencies: [],
//         },
//         disabled: false,
//         apiVersion: DEFAULT_API_VERSION,
//         name: "module-a",
//         path: modulePath,
//         type: "container",

//         spec: {
//           build: {
//             dependencies: [],
//             timeout: DEFAULT_BUILD_TIMEOUT,
//           },
//           buildArgs: {},
//           extraFlags: [],
//           services: [],
//           tasks: [],
//           tests: [],
//         },

//         serviceConfigs: [],
//         taskConfigs: [],
//         testConfigs: [],
//       })

//       const resolvedBuild = await garden.resolveAction({ action: buildAction, log })

//       const args = getDockerBuildFlags(resolvedBuild)

//       expect(args.slice(0, 2)).to.eql(["--build-arg", `GARDEN_MODULE_VERSION=${buildAction.versionString()}`])
//     })
//   })
// })<|MERGE_RESOLUTION|>--- conflicted
+++ resolved
@@ -72,13 +72,7 @@
   }
 
   let garden: TestGarden
-<<<<<<< HEAD
-  // eslint-disable-next-line no-unused
   let ctx: PluginContext
-  // eslint-disable-next-line no-unused
-=======
-  let ctx: PluginContext
->>>>>>> 6422cd7f
   let log: LogEntry
   let containerProvider: ContainerProvider
   let graph: ConfigGraph
