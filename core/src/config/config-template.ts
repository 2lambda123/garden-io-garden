--- conflicted
+++ resolved
@@ -185,13 +185,8 @@
 // Note: Further validation is performed with more specific schemas after parsing
 const templatedResourceSchema = createSchema({
   name: "templated-resource",
-<<<<<<< HEAD
-  keys: {
+  keys: () => ({
     apiVersion: unusedApiVersionSchema(),
-=======
-  keys: () => ({
-    apiVersion: apiVersionSchema,
->>>>>>> fb6dd70f
     kind: joi
       .string()
       .allow(...templatableKinds)
