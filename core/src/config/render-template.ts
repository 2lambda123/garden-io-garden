--- conflicted
+++ resolved
@@ -319,18 +319,9 @@
           throw error
         }
         throw new ConfigurationError({
-<<<<<<< HEAD
-          message: `${templateDescription} returned an invalid config (named ${spec.name}) for Render ${renderConfig.name}: ${error.message}`,
-          detail: {
-            spec,
-            renderConfig,
-            configFilePath: renderConfigPath,
-          },
-=======
           message: `${templateDescription} returned an invalid config (named ${spec.name}) for Render ${
             renderConfig.name
           }: ${error.message || error}}`,
->>>>>>> e3734d2e
           wrappedErrors: [error],
         })
       }
