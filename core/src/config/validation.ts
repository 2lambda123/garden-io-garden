--- conflicted
+++ resolved
@@ -46,12 +46,8 @@
 
 export interface ValidateOptions {
   context?: string // Descriptive text to include in validation error messages, e.g. "module at some/local/path"
-<<<<<<< HEAD
-  ErrorClass?: typeof ConfigurationError | typeof LocalConfigError
+  ErrorClass?: typeof ConfigurationError
   source?: ConfigSource
-=======
-  ErrorClass?: typeof ConfigurationError
->>>>>>> e3734d2e
 }
 
 export interface ValidateWithPathParams<T> {
@@ -61,12 +57,8 @@
   projectRoot: string
   name?: string // Name of the top-level entity that the config belongs to, e.g. "some-module" or "some-project"
   configType: string // The type of top-level entity that the config belongs to, e.g. "module" or "project"
-<<<<<<< HEAD
   source: ConfigSource | undefined
-  ErrorClass?: typeof ConfigurationError | typeof LocalConfigError
-=======
   ErrorClass?: typeof ConfigurationError
->>>>>>> e3734d2e
 }
 
 /**
@@ -106,7 +98,7 @@
   schema: Joi.Schema
   projectRoot: string
   yamlDocBasePath: (string | number)[]
-  ErrorClass?: typeof ConfigurationError | typeof LocalConfigError
+  ErrorClass?: typeof ConfigurationError
 }
 
 export function validateConfig<T extends BaseGardenResource>(params: ValidateConfigParams<T>): T {
@@ -186,39 +178,21 @@
       }
     }
 
-<<<<<<< HEAD
     return e
   })
-=======
-    const schemaDescription = schema.describe()
->>>>>>> e3734d2e
 
   const msgPrefix = context ? `Error validating ${context}` : "Validation error"
   let errorDescription = errorDetails.map((e) => e.message).join("\n")
 
   const schemaDescription = schema.describe()
-  const schemaMetadata = metadataFromDescription(schemaDescription)
-
-<<<<<<< HEAD
+
   if (schemaDescription.keys && errorDescription.includes("is not allowed at path")) {
     // Not the case e.g. for array schemas
     errorDescription += `. Available keys: ${Object.keys(schema.describe().keys).join(", ")})`
-=======
-    throw new ErrorClass({
-      message: `${msgPrefix}: ${errorDescription}`,
-    })
->>>>>>> e3734d2e
   }
 
   throw new ErrorClass({
-    message: `${msgPrefix}:\n${errorDescription}`,
-    detail: {
-      value,
-      context,
-      schemaMetadata,
-      errorDescription,
-      errorDetails,
-    },
+    message: `${msgPrefix}: ${errorDescription}`,
   })
 })
 
