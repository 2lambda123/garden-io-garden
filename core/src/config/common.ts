--- conflicted
+++ resolved
@@ -12,10 +12,10 @@
 import { splitLast, deline, dedent, naturalList, titleize } from "../util/string"
 import { cloneDeep, isArray, isPlainObject, isString, mapValues, memoize } from "lodash"
 import { joiPathPlaceholder } from "./validation"
+import { GardenApiVersion } from "../constants"
 import { ActionKind, actionKinds, actionKindsLower } from "../actions/types"
 import { ConfigurationError, InternalError } from "../exceptions"
 import type { ConfigContextType } from "./template-contexts/base"
-import { GardenApiVersion } from "../constants"
 
 export const objectSpreadKey = "$merge"
 export const conditionalKey = "$if"
@@ -867,7 +867,6 @@
   }),
 })
 
-<<<<<<< HEAD
 /**
  * use this schema apiSchema when the apiVersion is part of the schema for potential future use, but is yet to be used.
  * The apiVersion field will be allowed, but hidden in the reference documentation.
@@ -884,13 +883,6 @@
     // hide the unused apiVersion field in the reference documentation, as it does not have an effect.
     .meta({ internal: true })
 
-=======
-export const apiVersionSchema = memoize(() => apiVersionSchemaWithoutDefault().default(DEFAULT_API_VERSION))
-
-export const apiVersionSchemaWithoutDefault = memoize(() =>
-  joi.string().valid(PREVIOUS_API_VERSION, DEFAULT_API_VERSION).description("The schema version of this config."))
->>>>>>> fb6dd70f
-
 /**
  * A little hack to allow unknown fields on the schema and recursively on all object schemas nested in it.
  * Used when e.g. validating against the schema of a module type base (in which case we want to allow added fields
