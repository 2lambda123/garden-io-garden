--- conflicted
+++ resolved
@@ -6,22 +6,6 @@
  * file, You can obtain one at http://mozilla.org/MPL/2.0/.
  */
 
-<<<<<<< HEAD
-import { BaseActionTask, ActionTaskProcessParams, ActionTaskStatusParams, BaseTask, ValidResultType } from "./base"
-import { Profile } from "../util/profiling"
-import type { Action, ActionState, BaseActionConfig, ExecutedAction, Resolved, ResolvedAction } from "../actions/types"
-import { ActionSpecContext } from "../config/template-contexts/actions"
-import { resolveTemplateStrings } from "../template-string/template-string"
-import { InternalError } from "../exceptions"
-import { validateWithPath } from "../config/validation"
-import { DeepPrimitiveMap } from "../config/common"
-import { merge } from "lodash"
-import { mergeVariables } from "../graph/common"
-import { actionToResolved } from "../actions/helpers"
-import { ResolvedConfigGraph } from "../graph/config-graph"
-import { OtelTraced } from "../util/open-telemetry/decorators"
-import { computeKeyPathsToIgnoreFromConfig } from "./helpers"
-=======
 import type { ActionTaskStatusParams, BaseTask, ValidResultType, ActionTaskProcessParams } from "./base.js"
 import { BaseActionTask } from "./base.js"
 import { Profile } from "../util/profiling.js"
@@ -43,7 +27,7 @@
 import { actionToResolved } from "../actions/helpers.js"
 import { ResolvedConfigGraph } from "../graph/config-graph.js"
 import { OtelTraced } from "../util/open-telemetry/decorators.js"
->>>>>>> e446f434
+import { computeKeyPathsToIgnoreFromConfig } from "./helpers.js"
 
 export interface ResolveActionResults<T extends Action> extends ValidResultType {
   state: ActionState
