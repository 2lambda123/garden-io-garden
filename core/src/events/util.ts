--- conflicted
+++ resolved
@@ -6,25 +6,14 @@
  * file, You can obtain one at http://mozilla.org/MPL/2.0/.
  */
 
-<<<<<<< HEAD
-import type { ValidExecutionActionResultType } from "../tasks/base"
-import { Resolved, type Action, type ActionState } from "../actions/types"
-import type { DeployStatus } from "../plugin/handlers/Deploy/get-status"
-import type { DeployStatusForEventPayload } from "../types/service"
-import { Events, ActionStatusEventName } from "./events"
-import { pick } from "lodash"
-import { BuildState } from "../plugin/handlers/Build/get-status"
-import { ActionStatusDetailedState, ActionCompleteState } from "./action-status-events"
-=======
 import type { ValidExecutionActionResultType } from "../tasks/base.js"
-import { type Action, type ActionState } from "../actions/types.js"
+import { Resolved, type Action, type ActionState } from "../actions/types.js"
 import type { DeployStatus } from "../plugin/handlers/Deploy/get-status.js"
 import type { DeployStatusForEventPayload } from "../types/service.js"
 import type { Events, ActionStatusEventName } from "./events.js"
 import { pick } from "lodash-es"
 import type { BuildState } from "../plugin/handlers/Build/get-status.js"
 import type { ActionStatusDetailedState, ActionCompleteState } from "./action-status-events.js"
->>>>>>> e446f434
 
 type ActionKind = "build" | "deploy" | "run" | "test"
 
