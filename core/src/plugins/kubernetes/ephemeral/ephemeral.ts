/*
 * Copyright (C) 2018-2023 Garden Technologies, Inc. <info@garden.io>
 *
 * This Source Code Form is subject to the terms of the Mozilla Public
 * License, v. 2.0. If a copy of the MPL was not distributed with this
 * file, You can obtain one at http://mozilla.org/MPL/2.0/.
 */

import { configureProvider, configSchema } from "./config"
import { createGardenPlugin } from "../../../plugin/plugin"
import { dedent } from "../../../util/string"
import { KubernetesProvider } from "../config"
import { joi, joiIdentifier } from "../../../config/common"

const providerUrl = "./kubernetes.md"
export const EPHEMERAL_KUBERNETES_PROVIDER_NAME = "ephemeral-kubernetes"

const outputsSchema = joi.object().keys({
  "app-namespace": joiIdentifier().required().description("The primary namespace used for resource deployments."),
  "default-hostname": joi
    .string()
    .description(
      "The dynamic hostname assigned to the ephemeral cluster automatically, when an ephemeral cluster is created."
    ),
})

export const gardenPlugin = () =>
  createGardenPlugin({
    name: EPHEMERAL_KUBERNETES_PROVIDER_NAME,
    base: "kubernetes",
    docs: dedent`
    {% hint style="warning" %}
    This feature is still experimental and only available in Garden \`>=0.13.14\`. Please let us know if you have any questions or if any issues come up!
    {% endhint %}

    The \`${EPHEMERAL_KUBERNETES_PROVIDER_NAME}\` provider is a specialized version of the [\`kubernetes\` provider](${providerUrl}) that allows to deploy applications to one of the ephemeral Kubernetes clusters provided by Garden.

<<<<<<< HEAD
    For information about using ephemeral Kubernetes clusters, please refer to [Ephemeral Kubernetes clusters guide](../../overview/ephemeral-clusters.md)
=======
    For information about using ephemeral Kubernetes clusters, please refer to [Ephemeral Kubernetes clusters guide](../../guides/ephemeral-clusters.md)
>>>>>>> 30e6fa00
  `,
    configSchema: configSchema(),
    outputsSchema,
    handlers: {
      configureProvider,
    },
  })

export function isProviderEphemeralKubernetes(provider: KubernetesProvider) {
  return provider?.name === EPHEMERAL_KUBERNETES_PROVIDER_NAME
}<|MERGE_RESOLUTION|>--- conflicted
+++ resolved
@@ -35,11 +35,7 @@
 
     The \`${EPHEMERAL_KUBERNETES_PROVIDER_NAME}\` provider is a specialized version of the [\`kubernetes\` provider](${providerUrl}) that allows to deploy applications to one of the ephemeral Kubernetes clusters provided by Garden.
 
-<<<<<<< HEAD
     For information about using ephemeral Kubernetes clusters, please refer to [Ephemeral Kubernetes clusters guide](../../overview/ephemeral-clusters.md)
-=======
-    For information about using ephemeral Kubernetes clusters, please refer to [Ephemeral Kubernetes clusters guide](../../guides/ephemeral-clusters.md)
->>>>>>> 30e6fa00
   `,
     configSchema: configSchema(),
     outputsSchema,
