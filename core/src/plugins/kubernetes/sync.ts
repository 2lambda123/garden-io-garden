/*
 * Copyright (C) 2018-2022 Garden Technologies, Inc. <info@garden.io>
 *
 * This Source Code Form is subject to the terms of the Mozilla Public
 * License, v. 2.0. If a copy of the MPL was not distributed with this
 * file, You can obtain one at http://mozilla.org/MPL/2.0/.
 */

import {
  ContainerDeployAction,
  containerSyncPathSchema,
  ContainerSyncSpec,
  defaultSyncMode,
  DevModeSyncOptions,
  DevModeSyncSpec,
  syncDefaultDirectoryModeSchema,
  syncDefaultFileModeSchema,
  syncDefaultGroupSchema,
  syncDefaultOwnerSchema,
  syncExcludeSchema,
  syncModeSchema,
  syncTargetPathSchema,
} from "../container/moduleConfig"
import { dedent, gardenAnnotationKey } from "../../util/string"
import { cloneDeep, omit, set } from "lodash"
import {
  getResourceContainer,
  getResourceKey,
  getResourcePodSpec,
  getTargetResource,
  labelSelectorToString,
} from "./util"
import { KubernetesResource, SupportedRuntimeActions, SyncableKind, syncableKinds, SyncableResource } from "./types"
import { Log } from "../../logger/log-entry"
import chalk from "chalk"
import { joi, joiIdentifier } from "../../config/common"
import {
  KubernetesPluginContext,
  KubernetesProvider,
  KubernetesTargetResourceSpec,
  ServiceResourceSpec,
  targetContainerNameSchema,
  targetResourceSpecSchema,
} from "./config"
import { isConfiguredForSyncMode } from "./status/status"
import { PluginContext } from "../../plugin-context"
import { getKubectlExecDestination, mutagenAgentPath, MutagenDaemon, SyncConfig } from "./mutagen"
import { k8sSyncUtilImageName } from "./constants"
import { templateStringLiteral } from "../../docs/common"
import { resolve } from "path"
import Bluebird from "bluebird"
import { Resolved } from "../../actions/types"
import { isAbsolute } from "path"
import { enumerate } from "../../util/enumerate"
import { joinWithPosix } from "../../util/fs"
import { KubernetesModule, KubernetesService } from "./kubernetes-type/module-config"
import { HelmModule, HelmService } from "./helm/module-config"
import { convertServiceResource } from "./kubernetes-type/common"

export const builtInExcludes = ["/**/*.git", "**/*.garden"]

export const syncGuideLink = "https://docs.garden.io/guides/code-synchronization-dev-mode"

export interface KubernetesModuleDevModeSpec extends ContainerSyncSpec {
  containerName?: string
}

export const kubernetesModuleSyncSchema = () =>
  containerSyncPathSchema().keys({
    containerName: joiIdentifier().description(
      `Optionally specify the name of a specific container to sync to. If not specified, the first container in the workload is used.`
    ),
  }).description(dedent`
    Specifies which files or directories to sync to which paths inside the running containers of the service when it's in sync mode, and overrides for the container command and/or arguments.

    Note that \`serviceResource\` must also be specified to enable sync.

    Sync is enabled by setting the \`--sync\` flag on the \`garden deploy\` command.

    See the [Code Synchronization guide](${syncGuideLink}) for more information.
  `)

/**
 * Provider-level sync mode settings for the local and remote k8s providers.
 */
export interface SyncDefaults {
  exclude?: string[]
  fileMode?: number
  directoryMode?: number
  owner?: number | string
  group?: number | string
}

export const syncDefaultsSchema = () =>
  joi.object().keys({
    exclude: syncExcludeSchema().description(dedent`
        Specify a list of POSIX-style paths or glob patterns that should be excluded from the sync.

        Any exclusion patterns defined in individual sync specs will be applied in addition to these patterns.

        \`.git\` directories and \`.garden\` directories are always ignored.
      `),
    fileMode: syncDefaultFileModeSchema(),
    directoryMode: syncDefaultDirectoryModeSchema(),
    owner: syncDefaultOwnerSchema(),
    group: syncDefaultGroupSchema(),
  }).description(dedent`
    Specifies default settings for syncs (e.g. for \`container\`, \`kubernetes\` and \`helm\` services).

    These are overridden/extended by the settings of any individual sync specs.

    Sync is enabled e.g by setting the \`--sync\` flag on the \`garden deploy\` command.

    See the [Code Synchronization guide](${syncGuideLink}) for more information.
  `)

export interface KubernetesDeployDevModeSyncSpec extends DevModeSyncOptions {
  sourcePath: string
  containerPath: string
  target?: KubernetesTargetResourceSpec
  containerName?: string
}

const exampleActionRef = templateStringLiteral("action.build.my-container-image.sourcePath")

export const kubernetesDeploySyncPathSchema = () =>
  syncDefaultsSchema()
    .keys({
      target: targetResourceSpecSchema().description(
        "The Kubernetes resource to sync to. If specified, this is used instead of `spec.defaultTarget`."
      ),
      sourcePath: joi
        .posixPath()
        .default(".")
        .description(
          dedent`
          The local path to sync from, either absolute or relative to the source directory where the Deploy action is defined.

          This should generally be a templated path to another action's source path (e.g. ${exampleActionRef}), or a relative path. If a path is hard-coded, you must make sure the path exists, and that it is reliably the correct path for every user.
          `
        ),
      containerPath: syncTargetPathSchema(),

      exclude: syncExcludeSchema(),
      mode: syncModeSchema(),
      defaultFileMode: syncDefaultFileModeSchema(),
      defaultDirectoryMode: syncDefaultDirectoryModeSchema(),
      defaultOwner: syncDefaultOwnerSchema(),
      defaultGroup: syncDefaultGroupSchema(),
    })
    .description(
      dedent`
      Define a sync to start after the initial Deploy is complete.
      `
    )

export interface KubernetesDeployOverrideSpec {
  target: {
    kind: SyncableKind
    name: string
    containerName?: string
  }
  command?: string[]
  args?: string[]
}

export interface KubernetesDeploySyncSpec {
  defaults?: SyncDefaults
  paths?: KubernetesDeployDevModeSyncSpec[]
  overrides?: KubernetesDeployOverrideSpec[]
}

const syncModeOverrideSpec = () =>
  joi.object().keys({
    target: joi.object().keys({
      kind: joi
        .string()
        .valid(...syncableKinds)
        .required()
        .description("The kind of the Kubernetes resource to modify."),
      name: joi.string().required().description("The name of the resource."),
      containerName: targetContainerNameSchema(),
    }),
    command: joi.array().items(joi.string()).description("Override the command/entrypoint in the matched container."),
    args: joi.array().items(joi.string()).description("Override the args in the matched container."),
  })

export const kubernetesDeploySyncSchema = () =>
  joi
    .object()
    .keys({
      defaults: syncDefaultsSchema().description(
        "Defaults to set across every sync for this Deploy. If you use the `exclude` field here, it will be merged with any excludes set in individual syncs. These are applied on top of any defaults set in the provider configuration."
      ),
      paths: joi
        .array()
        .items(kubernetesDeploySyncPathSchema())
        .description("A list of syncs to start once the Deploy is successfully started."),
      overrides: joi.array().items(syncModeOverrideSpec()),
    })
    .rename("syncs", "paths")
    .description(
      dedent`
      Configure path syncs for the resources in this Deploy.

      If you have multiple syncs for the Deploy, you can use the \`defaults\` field to set common configuration for every individual sync.
      `
    )

export function convertKubernetesModuleDevModeSpec(
  module: KubernetesModule | HelmModule,
  service: KubernetesService | HelmService,
  serviceResource: ServiceResourceSpec | undefined
): KubernetesDeploySyncSpec | undefined {
  const target = convertServiceResource(module, serviceResource)
  const sourcePath = service.sourceModule.path
  const syncSpec = module.spec.sync

  if (!syncSpec || !target) {
    return undefined
  }

  const sync: KubernetesDeploySyncSpec = {
    paths: convertSyncPaths(sourcePath, syncSpec.paths, target),
  }

  if (syncSpec.command || syncSpec.args) {
    if (target.kind && target.name) {
      sync.overrides = [
        {
          target: {
            kind: target.kind,
            name: target.name,
            containerName: target.containerName,
          },
          command: syncSpec.command,
          args: syncSpec.args,
        },
      ]
    }
  }

  return sync
}

export function convertContainerSyncSpec(
  ctx: KubernetesPluginContext,
  action: Resolved<ContainerDeployAction>
): KubernetesDeploySyncSpec | undefined {
  const spec = action.getSpec()
  const kind: SyncableKind = spec.daemon ? "DaemonSet" : "Deployment"
<<<<<<< HEAD
  const blueGreen = ctx.provider.config.deploymentStrategy === "blue-green"
  const deploymentName = getDeploymentName(action.name, blueGreen, action.versionString())

  const target = { kind, name: deploymentName }
  const sourcePath = action.basePath()
  const syncSpec = spec.sync
=======
  const target = { kind, name: action.name }
>>>>>>> ae35c6a1

  if (!syncSpec || !target) {
    return
  }

  const sync: KubernetesDeploySyncSpec = {
    paths: convertSyncPaths(sourcePath, syncSpec.paths, target),
  }

  if (syncSpec.command || syncSpec.args) {
    if (target.kind && target.name) {
      sync.overrides = [
        {
          target: {
            kind: target.kind,
            name: target.name,
          },
          command: syncSpec.command,
          args: syncSpec.args,
        },
      ]
    }
  }

  return sync
}

function convertSyncPaths(
  basePath: string,
  syncSpecs: DevModeSyncSpec[],
  target: KubernetesTargetResourceSpec | undefined
): KubernetesDeployDevModeSyncSpec[] {
  return syncSpecs.map((sync) => ({
    ...omit(sync, ["source"]),
    sourcePath: joinWithPosix(basePath, sync.source),
    containerPath: sync.target,
    target,
  }))
}

export async function configureSyncMode({
  ctx,
  log,
  provider,
  action,
  defaultTarget,
  manifests,
  spec,
}: {
  ctx: PluginContext
  log: Log
  provider: KubernetesProvider
  action: Resolved<SupportedRuntimeActions>
  defaultTarget: KubernetesTargetResourceSpec | undefined
  manifests: KubernetesResource[]
  spec: KubernetesDeploySyncSpec
}) {
  // Make sure we don't modify inputs in-place
  manifests = cloneDeep(manifests)

  const overridesByTarget: { [ref: string]: KubernetesDeployOverrideSpec } = {}
  const dedupedTargets: { [ref: string]: KubernetesTargetResourceSpec } = {}

  const targetKey = (t: KubernetesTargetResourceSpec) => {
    if (t.podSelector) {
      return labelSelectorToString(t.podSelector)
    } else {
      return `${t.kind}/${t.name}`
    }
  }

  for (const override of spec.overrides || []) {
    const { target } = override
    if (target.kind && target.name) {
      const key = targetKey(target)
      overridesByTarget[key] = override
      dedupedTargets[key] = target
    }
  }

  for (const sync of spec.paths || []) {
    const target = sync.target || defaultTarget

    if (!target) {
      log.warn(
        chalk.yellow(
          `Dev mode sync on ${action.longDescription()} doesn't specify a target, and none is set as a default.`
        )
      )
      continue
    }

    if (target.podSelector) {
      // These don't call for modification to manifests
      continue
    }

    const key = targetKey(target)
    dedupedTargets[key] = target
  }

  const resolvedTargets: { [ref: string]: SyncableResource } = {}
  const updatedTargets: { [ref: string]: SyncableResource } = {}

  await Bluebird.map(Object.values(dedupedTargets), async (t) => {
    const resolved = await getTargetResource({
      ctx,
      log,
      provider,
      manifests,
      action,
      query: t,
    })
    resolvedTargets[targetKey(t)] = resolved
  })

  for (const override of spec.overrides || []) {
    const { target } = override
    const key = targetKey(target)
    const resolved = resolvedTargets[key]

    if (!resolved) {
      // Should only happen on invalid input
      continue
    }

    set(resolved, ["metadata", "annotations", gardenAnnotationKey("sync-mode")], "true")
    const targetContainer = getResourceContainer(resolved, target.containerName)

    if (override.command) {
      targetContainer.command = override.command
    }
    if (override.args) {
      targetContainer.args = override.args
    }

    updatedTargets[key] = resolved
  }

  for (const sync of spec.paths || []) {
    const target = sync.target || defaultTarget

    if (!target) {
      continue
    }

    const key = targetKey(target)
    const resolved = resolvedTargets[key]

    if (!resolved) {
      // Should only happen on invalid input
      continue
    }

    set(resolved, ["metadata", "annotations", gardenAnnotationKey("sync-mode")], "true")
    const targetContainer = getResourceContainer(resolved, target.containerName)

    const podSpec = getResourcePodSpec(resolved)
    if (!podSpec) {
      continue
    }

    // Inject mutagen agent on init
    const gardenVolumeName = `garden`
    const gardenVolumeMount = {
      name: gardenVolumeName,
      mountPath: "/.garden",
    }

    if (!podSpec.volumes) {
      podSpec.volumes = []
    }
    if (!podSpec.volumes.find((v) => v.name === gardenVolumeName)) {
      podSpec.volumes.push({
        name: gardenVolumeName,
        emptyDir: {},
      })
    }

    if (!podSpec.initContainers) {
      podSpec.initContainers = []
    }
    if (!podSpec.initContainers.find((c) => c.name === k8sSyncUtilImageName)) {
      const initContainer = {
        name: "garden-dev-init",
        image: k8sSyncUtilImageName,
        command: ["/bin/sh", "-c", "cp /usr/local/bin/mutagen-agent " + mutagenAgentPath],
        imagePullPolicy: "IfNotPresent",
        volumeMounts: [gardenVolumeMount],
      }
      podSpec.initContainers.push(initContainer)
    }

    if (!targetContainer.volumeMounts) {
      targetContainer.volumeMounts = []
    }
    if (!targetContainer.volumeMounts.find((v) => v.name === gardenVolumeName)) {
      targetContainer.volumeMounts.push(gardenVolumeMount)
    }

    updatedTargets[key] = resolved
  }

  return { updated: Object.values(updatedTargets), manifests }
}

interface StartSyncModeParams {
  ctx: KubernetesPluginContext
  log: Log
  action: Resolved<SupportedRuntimeActions>
  defaultNamespace: string
  manifests: KubernetesResource[]
  basePath: string
  actionDefaults: SyncDefaults
  defaultTarget: KubernetesTargetResourceSpec | undefined
  syncs: KubernetesDeployDevModeSyncSpec[]
}

export function getLocalSyncPath(sourcePath: string, basePath: string) {
  const localPath = isAbsolute(sourcePath) ? sourcePath : resolve(basePath, sourcePath)
  return localPath.replace(/ /g, "\\ ") // Escape spaces in path
}

export async function startSyncs({
  ctx,
  log,
  basePath,
  manifests,
  action,
  defaultNamespace,
  actionDefaults,
  defaultTarget,
  syncs,
}: StartSyncModeParams) {
  if (syncs.length === 0) {
    return
  }

  const mutagenDaemon = await MutagenDaemon.start({ ctx, log })
  return mutagenDaemon.configLock.acquire("start-sync", async () => {
    const k8sCtx = <KubernetesPluginContext>ctx
    const k8sProvider = <KubernetesProvider>k8sCtx.provider
    const providerDefaults = k8sProvider.config.sync?.defaults || {}

    for (const [i, s] of enumerate(syncs)) {
      const resourceSpec = s.target || defaultTarget

      if (!resourceSpec) {
        // This will have been caught and warned about elsewhere
        continue
      }

      const target = await getTargetResource({
        ctx: k8sCtx,
        log,
        provider: k8sCtx.provider,
        manifests,
        action,
        query: resourceSpec,
      })

      const resourceName = getResourceKey(target)

      // Validate the target
      if (!isConfiguredForSyncMode(target)) {
        log.warn(chalk.yellow(`Resource ${resourceName} is not deployed in sync mode, cannot start sync.`))
        continue
      }

      const containerName = s.target?.containerName || getResourcePodSpec(target)?.containers[0]?.name

      if (!containerName) {
        log.warn(chalk.yellow(`Resource ${resourceName} doesn't have any containers, cannot start sync.`))
        continue
      }

      const namespace = target.metadata.namespace || defaultNamespace
      const keyBase = `${target.kind}--${namespace}--${target.metadata.name}`

      const key = `${keyBase}-${i}`

      const localPath = getLocalSyncPath(s.sourcePath, basePath)
      const remoteDestination = await getKubectlExecDestination({
        ctx: k8sCtx,
        log,
        namespace,
        containerName,
        resourceName,
        targetPath: s.containerPath,
      })

      const localPathDescription = chalk.white(s.sourcePath)
      const remoteDestinationDescription = `${chalk.white(s.containerPath)} in ${chalk.white(resourceName)}`

      let sourceDescription: string
      let targetDescription: string

      const mode = s.mode || defaultSyncMode

      if (isReverseMode(mode)) {
        sourceDescription = remoteDestinationDescription
        targetDescription = localPathDescription
      } else {
        sourceDescription = localPathDescription
        targetDescription = remoteDestinationDescription
      }

      const description = `${sourceDescription} to ${targetDescription}`

      log.info({ symbol: "info", section: action.key(), msg: chalk.gray(`Syncing ${description} (${mode})`) })

      await mutagenDaemon.ensureSync({
        key,
        logSection: action.name,
        sourceDescription,
        targetDescription,
        config: makeSyncConfig({ providerDefaults, actionDefaults, opts: s, localPath, remoteDestination }),
      })
    }
  })
}

export function makeSyncConfig({
  localPath,
  remoteDestination,
  providerDefaults,
  actionDefaults,
  opts,
}: {
  localPath: string
  remoteDestination: string
  providerDefaults: SyncDefaults
  actionDefaults: SyncDefaults
  opts: DevModeSyncOptions
}): SyncConfig {
  const mode = opts.mode || defaultSyncMode
  const reverse = isReverseMode(mode)

  const ignore = [
    ...builtInExcludes,
    ...(providerDefaults["exclude"] || []),
    ...(actionDefaults["exclude"] || []),
    ...(opts.exclude || []),
  ]

  const defaultOwner = opts.defaultOwner || actionDefaults.owner || providerDefaults.owner
  const defaultGroup = opts.defaultGroup || actionDefaults.group || providerDefaults.group
  const defaultDirectoryMode =
    opts.defaultDirectoryMode || actionDefaults.directoryMode || providerDefaults.directoryMode
  const defaultFileMode = opts.defaultFileMode || actionDefaults.fileMode || providerDefaults.fileMode

  return {
    alpha: reverse ? remoteDestination : localPath,
    beta: reverse ? localPath : remoteDestination,
    mode,
    ignore,
    defaultOwner,
    defaultGroup,
    defaultDirectoryMode,
    defaultFileMode,
  }
}

const isReverseMode = (mode: string) => mode === "one-way-reverse" || mode === "one-way-replica-reverse"<|MERGE_RESOLUTION|>--- conflicted
+++ resolved
@@ -249,16 +249,9 @@
 ): KubernetesDeploySyncSpec | undefined {
   const spec = action.getSpec()
   const kind: SyncableKind = spec.daemon ? "DaemonSet" : "Deployment"
-<<<<<<< HEAD
-  const blueGreen = ctx.provider.config.deploymentStrategy === "blue-green"
-  const deploymentName = getDeploymentName(action.name, blueGreen, action.versionString())
-
-  const target = { kind, name: deploymentName }
+  const target = { kind, name: action.name }
   const sourcePath = action.basePath()
   const syncSpec = spec.sync
-=======
-  const target = { kind, name: action.name }
->>>>>>> ae35c6a1
 
   if (!syncSpec || !target) {
     return
