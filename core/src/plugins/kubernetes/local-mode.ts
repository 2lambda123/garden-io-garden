/*
 * Copyright (C) 2018-2022 Garden Technologies, Inc. <info@garden.io>
 *
 * This Source Code Form is subject to the terms of the Mozilla Public
 * License, v. 2.0. If a copy of the MPL was not distributed with this
 * file, You can obtain one at http://mozilla.org/MPL/2.0/.
 */

import { ContainerLocalModeSpec, ContainerService } from "../container/config"
import { gardenAnnotationKey } from "../../util/string"
<<<<<<< HEAD
import { find, remove, set } from "lodash"
import { SyncableResource } from "./types"
=======
import { remove, set } from "lodash"
import { SyncableResource } from "./hot-reload/hot-reload"
>>>>>>> d966a97f
import { PrimitiveMap } from "../../config/common"
import {
  k8sReverseProxyImageName,
  PROXY_CONTAINER_SSH_TUNNEL_PORT,
  PROXY_CONTAINER_SSH_TUNNEL_PORT_NAME,
  PROXY_CONTAINER_USER_NAME,
} from "./constants"
import { ConfigurationError, RuntimeError } from "../../exceptions"
import { getResourceContainer, prepareEnvVars } from "./util"
import { V1Container, V1ContainerPort } from "@kubernetes/client-node"
import { KubernetesPluginContext } from "./config"
import { LogEntry } from "../../logger/log-entry"
import chalk from "chalk"
import { rmSync } from "fs"
import { execSync } from "child_process"
import { isAbsolute, join } from "path"
import { ensureDir, readFile } from "fs-extra"
import { PluginContext } from "../../plugin-context"
import { kubectl } from "./kubectl"
import { OsCommand, ProcessMessage, RecoverableProcess, RetryInfo } from "../../util/recoverable-process"
import { isConfiguredForLocalMode } from "./status/status"
import { exec, registerCleanupFunction, shutdown } from "../../util/util"
import { KubernetesService } from "./kubernetes-module/config"
import { HelmService } from "./helm/config"
import getPort = require("get-port")
import touch = require("touch")

export const localModeGuideLink = "https://docs.garden.io/guides/running-service-in-local-mode"

const localhost = "127.0.0.1"

const AsyncLock = require("async-lock")
const sshKeystoreAsyncLock = new AsyncLock()

const portForwardRetryTimeoutMs = 5000

interface ConfigureLocalModeParams {
  ctx: PluginContext
  spec: ContainerLocalModeSpec
  targetResource: SyncableResource
  gardenService: ContainerService | KubernetesService | HelmService
  log: LogEntry
  containerName?: string
}

interface StartLocalModeParams {
  ctx: PluginContext
  spec: ContainerLocalModeSpec
  targetResource: SyncableResource
  gardenService: ContainerService | KubernetesService | HelmService
  namespace: string
  log: LogEntry
  containerName?: string
}

export class KeyPair {
  public readonly publicKeyPath: string
  public readonly privateKeyPath: string

  constructor(sshDirPath: string, sshKeyName: string) {
    this.publicKeyPath = join(sshDirPath, `${sshKeyName}.pub`)
    this.privateKeyPath = join(sshDirPath, sshKeyName)
  }

  private static async readSshKeyFromFile(filePath: string): Promise<string> {
    try {
      return (await readFile(filePath)).toString()
    } catch (err) {
      throw new ConfigurationError(`Could not read public key file from path ${filePath}; cause: ${err}`, err)
    }
  }

  public async readPublicSshKey(): Promise<string> {
    return await KeyPair.readSshKeyFromFile(this.publicKeyPath)
  }
}

export class ProxySshKeystore {
  private static readonly PROXY_CONTAINER_SSH_DIR = ".ssh"
  private static readonly TEMP_KNOWN_HOSTS_FILENAME = "ssh_proxy_known_hosts"

  /**
   * Stores service specific {@link KeyPair} instances.
   * Each Garden service, which is running in local mode, has its own ssh keys directory.
   * The lifecycle of each ssh key pair for a proxy container is the same as the Garden CLI application's lifecycle.
   * Thus, there is no need to invalidate this cache. It just memoizes each module specific existing keystore.
   */
  private readonly serviceKeyPairs: Map<string, KeyPair>
  private readonly localSshPorts: Set<number>
  private readonly knownHostsFilePaths: Set<string>

  private constructor() {
    if (!!ProxySshKeystore.instance) {
      throw new RuntimeError("Cannot init singleton twice, use ProxySshKeystore.getInstance()", {})
    }
    this.serviceKeyPairs = new Map<string, KeyPair>()
    this.localSshPorts = new Set<number>()
    /*
     * Effectively, this is a singleton set, because all knows hosts file paths in one garden project
     * point to the same file in the current project's `.garden` dir.
     */
    this.knownHostsFilePaths = new Set<string>()
  }

  private static instance?: ProxySshKeystore = undefined

  public static getInstance(log: LogEntry): ProxySshKeystore {
    if (!ProxySshKeystore.instance) {
      const newInstance = new ProxySshKeystore()
      registerCleanupFunction("shutdown-proxy-ssh-keystore", () => newInstance.shutdown(log))
      ProxySshKeystore.instance = newInstance
    }
    return ProxySshKeystore.instance
  }

  private static deleteFileFailSafe(filePath: string, log: LogEntry): void {
    try {
      rmSync(filePath, { force: true })
    } catch (err) {
      log.warn(`Could not remove file: ${filePath}; cause: ${err.message}`)
    }
  }

  private static async generateSshKeys(keyPair: KeyPair): Promise<KeyPair> {
    // Empty pass-phrase, explicit filename,
    // and auto-overwrite to rewrite old keys if the cleanup exit-hooks failed for some reason.
    const sshKeyGenCmd = `yes 'y' | ssh-keygen -N "" -f ${keyPair.privateKeyPath}`
    // ensure /bin/sh shell to make the command above work properly
    await exec(sshKeyGenCmd, [], { shell: "/bin/sh" })
    return keyPair
  }

  public static getSshDirPath(gardenDirPath: string): string {
    return join(gardenDirPath, ProxySshKeystore.PROXY_CONTAINER_SSH_DIR)
  }

  private removePortFromKnownHosts(localPort: number, log: LogEntry): void {
    for (const knownHostsFilePath of this.knownHostsFilePaths) {
      const localhostEscaped = localhost.split(".").join("\\.")
      const command = `sed -i -r '/^\\[${localhostEscaped}\\]:${localPort}/d' ${knownHostsFilePath}`
      try {
        log.debug(`Cleaning temporary entries from ${knownHostsFilePath} file...`)
        execSync(command)
      } catch (err) {
        log.warn(`Unable to clean temporary entries from ${knownHostsFilePath} file: ${err}`)
      }
    }
  }

  public async getKeyPair(gardenDirPath: string, sshKeyName: string): Promise<KeyPair> {
    const sshDirPath = ProxySshKeystore.getSshDirPath(gardenDirPath)

    if (!this.serviceKeyPairs.has(sshKeyName)) {
      await sshKeystoreAsyncLock.acquire(`proxy-ssh-key-pair-${sshKeyName}`, async () => {
        if (!this.serviceKeyPairs.has(sshKeyName)) {
          await ensureDir(sshDirPath)
          const keyPair = new KeyPair(sshDirPath, sshKeyName)
          await ProxySshKeystore.generateSshKeys(keyPair)
          this.serviceKeyPairs.set(sshKeyName, keyPair)
        }
      })
    }
    return this.serviceKeyPairs.get(sshKeyName)!
  }

  public async getKnownHostsFile(gardenDirPath: string): Promise<string> {
    const sshDirPath = ProxySshKeystore.getSshDirPath(gardenDirPath)
    const knownHostsFilePath = join(sshDirPath, ProxySshKeystore.TEMP_KNOWN_HOSTS_FILENAME)

    if (!this.knownHostsFilePaths.has(knownHostsFilePath)) {
      await sshKeystoreAsyncLock.acquire(knownHostsFilePath, async () => {
        if (!this.knownHostsFilePaths.has(knownHostsFilePath)) {
          await ensureDir(sshDirPath)
          this.knownHostsFilePaths.add(knownHostsFilePath)
          await touch(knownHostsFilePath)
        }
      })
    }
    return knownHostsFilePath
  }

  public registerLocalPort(port: number, log: LogEntry): void {
    // ensure the temporary known hosts is not "dirty"
    this.removePortFromKnownHosts(port, log)
    this.localSshPorts.add(port)
  }

  public shutdown(log: LogEntry): void {
    this.serviceKeyPairs.forEach((value) => {
      ProxySshKeystore.deleteFileFailSafe(value.privateKeyPath, log)
      ProxySshKeystore.deleteFileFailSafe(value.publicKeyPath, log)
    })
    this.serviceKeyPairs.clear()

    this.localSshPorts.forEach((port) => this.removePortFromKnownHosts(port, log))
    this.localSshPorts.clear()

    this.knownHostsFilePaths.clear()
  }
}

export type LocalModeProcessRegistryState = "ready" | "running" | "closed"

/*
 * This can be changed to a "global" registry for all processes,
 * but now recoverable processes are used in local mode only.
 */
export class LocalModeProcessRegistry {
  private recoverableProcesses: RecoverableProcess[]
  private state: LocalModeProcessRegistryState

  private constructor() {
    if (!!LocalModeProcessRegistry.instance) {
      throw new RuntimeError("Cannot init singleton twice, use LocalModeProcessRegistry.getInstance()", {})
    }
    this.recoverableProcesses = []
    this.state = "ready"
  }

  private static instance?: LocalModeProcessRegistry = undefined

  public static getInstance(): LocalModeProcessRegistry {
    if (!LocalModeProcessRegistry.instance) {
      const newInstance = new LocalModeProcessRegistry()
      registerCleanupFunction("shutdown-local-mode-process-registry", () => newInstance.shutdown())
      LocalModeProcessRegistry.instance = newInstance
    }
    return LocalModeProcessRegistry.instance
  }

  /**
   * Attempts to register and start a recoverable process.
   * If the registry is closed, then it can not accept any processes.
   *
   * @return {@code true} if the process has been registered or {@code false} otherwise
   */
  public submit(process: RecoverableProcess): boolean {
    if (this.state === "closed") {
      return false
    }
    if (this.state !== "running") {
      this.state = "running"
    }
    this.recoverableProcesses.push(process.getTreeRoot())
    process.startAll()
    return true
  }

  public shutdown(): void {
    this.recoverableProcesses.forEach((process) => process.stopAll())
    this.recoverableProcesses = []
  }
}

function validateContainerPorts(container: V1Container, spec: ContainerLocalModeSpec): V1ContainerPort[] {
  if (!container.ports || container.ports.length === 0) {
    throw new ConfigurationError(
      `Cannot configure the local mode for container ${container.name}: it does not expose any ports.`,
      { container }
    )
  }

  const remotePorts = new Set<number>(spec.ports.map((p) => p.remote))
  const matchingPorts = container.ports.filter((portSpec) => remotePorts.has(portSpec.containerPort))
  if (!matchingPorts || matchingPorts.length === 0) {
    throw new ConfigurationError(
      `Cannot configure the local mode for container ${container.name}: it does not expose any ports that match local mode port-forward configuration.`,
      { container, remotePorts }
    )
  }
  return matchingPorts
}

export namespace LocalModeEnv {
  /**
   * Stores the ports of the target container which should be executed in local mode.
   * The proxy container has to expose the same ports.
   */
  export const GARDEN_REMOTE_CONTAINER_PORTS = "GARDEN_REMOTE_CONTAINER_PORTS"
  /**
   * Stores the generated SSH public key for the local mode's SSH connection.
   * This env variable is supported by the openssh-server,
   * see https://docs.linuxserver.io/images/docker-openssh-server for the details.
   */
  export const GARDEN_PROXY_CONTAINER_PUBLIC_KEY = "PUBLIC_KEY"
  /**
   * Stores the username for the local mode's SSH connection.
   * This env variable is supported by the openssh-server,
   * see https://docs.linuxserver.io/images/docker-openssh-server for the details.
   */
  export const GARDEN_PROXY_CONTAINER_USER_NAME = "USER_NAME"
}

async function prepareLocalModeEnvVars(portSpecs: V1ContainerPort[], keyPair: KeyPair): Promise<PrimitiveMap> {
  const publicSshKey = await keyPair.readPublicSshKey()

  const env = {}
  env[LocalModeEnv.GARDEN_REMOTE_CONTAINER_PORTS] = portSpecs.map((p) => p.containerPort).join(" ")
  env[LocalModeEnv.GARDEN_PROXY_CONTAINER_PUBLIC_KEY] = publicSshKey
  env[LocalModeEnv.GARDEN_PROXY_CONTAINER_USER_NAME] = PROXY_CONTAINER_USER_NAME
  return env
}

function prepareLocalModePorts(): V1ContainerPort[] {
  return [
    {
      name: PROXY_CONTAINER_SSH_TUNNEL_PORT_NAME,
      protocol: "TCP",
      containerPort: PROXY_CONTAINER_SSH_TUNNEL_PORT,
    },
  ]
}

/**
 * Patches the target Kubernetes Workload or Pod manifest by changing localMode-specific settings
 * like ports, environment variables, probes, etc.
 *
 * @param targetManifest the Kubernetes workload manifest to be patched
 * @param containerName the name of the target container
 * @param localModeEnvVars the list of localMode-specific environment variables
 * @param localModePorts the list of localMode-specific ports (e.g. ssh port for tunnel setup)
 */
function patchSyncableManifest(
  targetManifest: SyncableResource,
  containerName: string,
  localModeEnvVars: PrimitiveMap,
  localModePorts: V1ContainerPort[]
): void {
  const targetContainer = getResourceContainer(targetManifest, containerName)

  // use reverse proxy container image
  targetContainer.image = k8sReverseProxyImageName
  // erase the original container arguments, the proxy container won't recognize them
  targetContainer.args = []

  const extraEnvVars = prepareEnvVars(localModeEnvVars)
  if (!targetContainer.env) {
    targetContainer.env = []
  }
  // prevent duplicate env vars
  const extraEnvVarNames = new Set(extraEnvVars.map((v) => v.name))
  remove(targetContainer.env, (v) => extraEnvVarNames.has(v.name))
  targetContainer.env.push(...extraEnvVars)

  if (!targetContainer.ports) {
    targetContainer.ports = []
  }
  // prevent duplicate ports
  const localModePortNames = new Set(localModePorts.map((v) => v.name))
  remove(targetContainer.ports, (p) => localModePortNames.has(p.name))
  targetContainer.ports.push(...localModePorts)

  /*
   Both readiness and liveness probes do not make much sense for the services running in local mode.
   A user can completely control the lifecycle of a local service. Thus, these checks may be unwanted.

   The readiness probe can cause the failure of local mode startup,
   because the local service has not been connected to the target cluster yet.

   The liveness probe can cause unnecessary re-deployment of the proxy container in the target cluster.
   Also, it can create unnecessary noisy traffic to the local service is running in the debugger.
   */
  delete targetContainer.readinessProbe
  delete targetContainer.livenessProbe
}

/**
 * Configures the specified Deployment, DaemonSet or StatefulSet for local mode.
 */
export async function configureLocalMode(configParams: ConfigureLocalModeParams): Promise<void> {
  const { ctx, spec, targetResource, gardenService, log, containerName } = configParams

  // Logging this on the debug level because it can be displayed multiple times due to getServiceStatus checks
  log.debug({
    section: gardenService.name,
    msg: chalk.gray(
      `Configuring in local mode, proxy container ${chalk.underline(k8sReverseProxyImageName)} will be deployed.`
    ),
  })

  set(targetResource, ["metadata", "annotations", gardenAnnotationKey("local-mode")], "true")

  const keyPair = await ProxySshKeystore.getInstance(log).getKeyPair(ctx.gardenDirPath, gardenService.name)
  log.debug({
    section: gardenService.name,
    msg: `Created ssh key pair for proxy container: "${keyPair.publicKeyPath}" and "${keyPair.privateKeyPath}".`,
  })

  const targetContainer = getResourceContainer(targetResource, containerName)
  const portSpecs = validateContainerPorts(targetContainer, spec)
  const localModeEnvVars = await prepareLocalModeEnvVars(portSpecs, keyPair)
  const localModePorts = prepareLocalModePorts()

  patchSyncableManifest(targetResource, targetContainer.name, localModeEnvVars, localModePorts)
}

const attemptsLeft = ({ maxRetries, minTimeoutMs, retriesLeft }: RetryInfo): string => {
  const retryingMsg = `retrying in ${minTimeoutMs}ms`
  if (maxRetries === Number.POSITIVE_INFINITY) {
    return retryingMsg
  }
  return !!retriesLeft ? `${retryingMsg}, ${retriesLeft} attempts left` : "no retries left"
}

const composeMessage = (processMessage: ProcessMessage, customMessage: string): string => {
  return `[PID=${processMessage.pid}] ${customMessage}`
}

const composeErrorMessage = (customMessage: string, processMessage: ProcessMessage): string => {
  let message = composeMessage(processMessage, customMessage)
  if (!!processMessage.code) {
    message = `${message}, exited with code ${processMessage.code}`
  }
  if (!!processMessage.signal) {
    message = `${message}, killed with signal ${processMessage.signal}`
  }
  return !!processMessage.retryInfo ? `${message}, ${attemptsLeft(processMessage.retryInfo)}` : message
}

class FailureCounter {
  public readonly alarmThreshold: number
  private failures: number

  constructor(alarmThreshold: number) {
    this.alarmThreshold = alarmThreshold
    this.failures = 0
  }

  addFailure(onThreshold: () => void): number {
    if (this.failures === Number.MAX_VALUE) {
      return this.failures
    }
    this.failures++
    if (this.failures % this.alarmThreshold === 0) {
      onThreshold()
    }
    return this.failures
  }

  getFailures(): number {
    return this.failures
  }
}

function getLogsPath(ctx: PluginContext): string {
  return join(ctx.gardenDirPath, "logs")
}

function getLocalAppCommand({ spec: localModeSpec, gardenService }: StartLocalModeParams): OsCommand | undefined {
  const command = localModeSpec.command
  if (!command || command.length === 0) {
    return undefined
  }
  const commandName = command[0]
  const commandArgs = command.slice(1)
  const cwd = isAbsolute(commandName) ? undefined : gardenService.module.path
  return { command: commandName, args: commandArgs, cwd, description: "Local app" }
}

const localAppFailureCounter = new FailureCounter(10)

function getLocalAppProcess(configParams: StartLocalModeParams): RecoverableProcess | undefined {
  const localAppCmd = getLocalAppCommand(configParams)
  const { ctx, gardenService, log } = configParams

  // This covers Win \r\n, Linux \n, and MacOS \r line separators.
  const eolRegex = /\r?\n?$/
  const stripEol = (message: string) => message.replace(eolRegex, "")

  if (!localAppCmd) {
    return undefined
  }

  return new RecoverableProcess({
    osCommand: localAppCmd,
    retryConfig: {
      maxRetries: configParams.spec.restart.max,
      minTimeoutMs: configParams.spec.restart.delayMsec,
    },
    log,
    stderrListener: {
      hasErrors: (_chunk: any) => true,
      onError: (msg: ProcessMessage) => {
        if (msg.code || msg.signal) {
          log.error({
            status: "error",
            section: gardenService.name,
            msg: chalk.gray(composeErrorMessage("Local app stopped", msg)),
          })
        } else {
          log.error({
            status: "error",
            section: gardenService.name,
            msg: chalk.gray(
              composeErrorMessage(
                `Error running local app, check the local app logs and the Garden logs in ${getLogsPath(ctx)}`,
                msg
              )
            ),
          })
        }
        localAppFailureCounter.addFailure(() => {
          log.error({
            status: "warn",
            symbol: "warning",
            section: gardenService.name,
            msg: chalk.yellow(
              `Local app hasn't started after ${localAppFailureCounter.getFailures()} attempts. Please check the logs in ${getLogsPath(
                ctx
              )} and consider restarting Garden.`
            ),
          })
        })
      },
      onMessage: (_msg: ProcessMessage) => {},
    },
    stdoutListener: {
      hasErrors: (_chunk: any) => false,
      onError: (_msg: ProcessMessage) => {},
      onMessage: (msg: ProcessMessage) => {
        log.verbose({
          symbol: "info",
          section: gardenService.name,
          msg: chalk.gray(composeMessage(msg, stripEol(msg.message))),
        })
      },
    },
  })
}

async function getKubectlPortForwardCommand(
  { ctx, log }: StartLocalModeParams,
  localPort: number,
  targetNamespace: string,
  targetResource: string
): Promise<OsCommand> {
  const portMapping = `${localPort}:${PROXY_CONTAINER_SSH_TUNNEL_PORT}`

  // TODO: use the API directly instead of kubectl (need to reverse-engineer kubectl quite a bit for that)
  const k8sCtx = <KubernetesPluginContext>ctx
  const { args: portForwardArgs } = kubectl(k8sCtx, k8sCtx.provider).prepareArgs({
    namespace: targetNamespace,
    args: ["port-forward", targetResource, portMapping],
    log,
  })

  const kubectlPath = await kubectl(k8sCtx, k8sCtx.provider).getPath(log)
  return { command: kubectlPath, args: portForwardArgs, description: `Kubectl SSH port-forward ${portMapping}` }
}

const kubectlPortForwardFailureCounter = new FailureCounter(10)

async function getKubectlPortForwardProcess(
  configParams: StartLocalModeParams,
  localSshPort: number,
  targetNamespace: string,
  targetResource: string
): Promise<RecoverableProcess> {
  const kubectlPortForwardCmd = await getKubectlPortForwardCommand(
    configParams,
    localSshPort,
    targetNamespace,
    targetResource
  )
  const { ctx, gardenService, log } = configParams

  let lastSeenSuccessMessage = ""

  return new RecoverableProcess({
    osCommand: kubectlPortForwardCmd,
    retryConfig: {
      maxRetries: Number.POSITIVE_INFINITY,
      minTimeoutMs: portForwardRetryTimeoutMs,
    },
    log,
    stderrListener: {
      catchCriticalErrors: (_chunk: any) => false,
      hasErrors: (_chunk: any) => true,
      onError: (msg: ProcessMessage) => {
        log.error({
          status: "error",
          section: gardenService.name,
          msg: chalk.gray(composeErrorMessage(`${msg.processDescription} failed`, msg)),
        })
        kubectlPortForwardFailureCounter.addFailure(() => {
          log.error({
            status: "warn",
            symbol: "warning",
            section: gardenService.name,
            msg: chalk.yellow(
              `${
                msg.processDescription
              } hasn't started after ${kubectlPortForwardFailureCounter.getFailures()} attempts.
              Please check the logs in ${getLogsPath(ctx)} and consider restarting Garden.`
            ),
          })
        })
      },
      onMessage: (_msg: ProcessMessage) => {},
    },
    stdoutListener: {
      catchCriticalErrors: (_chunk) => false,
      hasErrors: (_chunk: any) => false,
      onError: (_msg: ProcessMessage) => {},
      onMessage: (msg: ProcessMessage) => {
        const consoleMessage = composeMessage(msg, `${msg.processDescription} is up and running`)
        if (consoleMessage === lastSeenSuccessMessage) {
          return
        }

        if (msg.message.includes("Handling connection for")) {
          log.info({
            status: "success",
            section: gardenService.name,
            msg: chalk.white(consoleMessage),
          })
          lastSeenSuccessMessage = consoleMessage
        }
      },
    },
  })
}

async function getReversePortForwardCommands(
  { ctx, spec: localModeSpec, log }: StartLocalModeParams,
  localSshPort: number,
  targetContainer: V1Container
): Promise<OsCommand[]> {
  const effectiveContainerName = targetContainer.name
  const keyPair = await ProxySshKeystore.getInstance(log).getKeyPair(ctx.gardenDirPath, effectiveContainerName)
  const knownHostsFilePath = await ProxySshKeystore.getInstance(log).getKnownHostsFile(ctx.gardenDirPath)

  const localModePortsSpecs = localModeSpec.ports
  return localModePortsSpecs.map((portSpec) => ({
    command: "ssh",
    args: [
      /*
         Always disable pseudo-terminal allocation to avoid warnings like
         "Pseudo-terminal will not be allocated because stdin is not a terminal".
         */
      "-T",
      "-R",
      `${portSpec.remote}:${localhost}:${portSpec.local}`,
      `${PROXY_CONTAINER_USER_NAME}@${localhost}`,
      `-p${localSshPort}`,
      `-i ${keyPair.privateKeyPath}`,
      "-oStrictHostKeyChecking=accept-new",
      `-oUserKnownHostsFile=${knownHostsFilePath}`,
      "-oServerAliveInterval=60",
    ],
    description: `Reverse SSH port-forward ${portSpec.remote}:${portSpec.local}`,
  }))
}

const reversePortForwardFailureCounter = new FailureCounter(10)

async function getReversePortForwardProcesses(
  configParams: StartLocalModeParams,
  localSshPort: number,
  targetContainer: V1Container
): Promise<RecoverableProcess[]> {
  const reversePortForwardingCmds = await getReversePortForwardCommands(configParams, localSshPort, targetContainer)
  const { ctx, gardenService, log } = configParams

  return reversePortForwardingCmds.map(
    (cmd) =>
      new RecoverableProcess({
        osCommand: cmd,
        retryConfig: {
          maxRetries: Number.POSITIVE_INFINITY,
          minTimeoutMs: portForwardRetryTimeoutMs,
        },
        log,
        stderrListener: {
          catchCriticalErrors: (chunk: any) => {
            const output = chunk.toString()
            const lowercaseOutput = output.toLowerCase()
            if (lowercaseOutput.includes('unsupported option "accept-new"')) {
              log.error({
                status: "error",
                section: gardenService.name,
                msg: chalk.red(
                  "It looks like you're using too old SSH version which doesn't support option -oStrictHostKeyChecking=accept-new. Consider upgrading to OpenSSH 7.6 or higher. Local mode will not work."
                ),
              })
              return true
            }
            const criticalErrorIndicators = [
              "permission denied",
              "remote host identification has changed",
              "bad configuration option",
            ]
            const hasCriticalErrors = criticalErrorIndicators.some((indicator) => {
              lowercaseOutput.includes(indicator)
            })
            if (hasCriticalErrors) {
              log.error({
                status: "error",
                section: gardenService.name,
                msg: chalk.red(output),
              })
            }
            return hasCriticalErrors
          },
          hasErrors: (chunk: any) => {
            const output = chunk.toString()
            // A message containing "warning: permanently added" is printed by ssh command
            // when the connection is established and the public key is added to the temporary known hosts file.
            // This message is printed to stderr, but it should not be considered as an error.
            // It indicates the successful connection.
            return !output.toLowerCase().includes("warning: permanently added")
          },
          onError: (msg: ProcessMessage) => {
            log.error({
              status: "error",
              section: gardenService.name,
              msg: chalk.gray(composeErrorMessage(`${msg.processDescription} port-forward failed`, msg)),
            })
            reversePortForwardFailureCounter.addFailure(() => {
              log.error({
                status: "warn",
                symbol: "warning",
                section: gardenService.name,
                msg: chalk.yellow(
                  `${
                    msg.processDescription
                  } hasn't started after ${reversePortForwardFailureCounter.getFailures()} attempts.
                  Please check the logs in ${getLogsPath(ctx)} and consider restarting Garden.`
                ),
              })
            })
          },
          onMessage: (msg: ProcessMessage) => {
            log.info({
              status: "success",
              section: gardenService.name,
              msg: chalk.white(composeMessage(msg, `${msg.processDescription} is up and running`)),
            })
          },
        },
        stdoutListener: {
          catchCriticalErrors: (_chunk: any) => false,
          hasErrors: (_chunk: any) => false,
          onError: (_msg: ProcessMessage) => {},
          onMessage: (msg: ProcessMessage) => {
            log.info({
              status: "success",
              section: gardenService.name,
              msg: chalk.white(composeMessage(msg, `${msg.processDescription} is up and running`)),
            })
          },
        },
      })
  )
}

function composeSshTunnelProcessTree(
  sshTunnel: RecoverableProcess,
  reversePortForwards: RecoverableProcess[],
  log: LogEntry
): RecoverableProcess {
  const root = sshTunnel
  root.addDescendants(...reversePortForwards)
  root.setFailureHandler(async () => {
    log.error("Local mode failed, shutting down...")
    await shutdown(1)
  })
  return root
}

/**
 * Configures the necessary port forwarding to replace a k8s service by a local one:
 *   1. Starts a local service if a corresponding command is provided in local mode config.
 *   2. Opens SSH tunnel between the local machine and the k8s resource.
 *   3. Starts reverse port forwarding from the proxy's containerPort to the local app port.
 */
export async function startServiceInLocalMode(configParams: StartLocalModeParams): Promise<void> {
  const { targetResource, gardenService, namespace, log, containerName } = configParams
  const targetResourceId = `${targetResource.kind}/${targetResource.metadata.name}`

  // Validate the target
  if (!isConfiguredForLocalMode(targetResource)) {
    throw new ConfigurationError(`Resource ${targetResourceId} is not deployed in local mode`, {
      targetResource,
    })
  }

  log.info({
    status: "active",
    section: gardenService.name,
    msg: chalk.gray("Starting in local mode..."),
  })

  registerCleanupFunction(`redeploy-alert-for-local-mode-${gardenService.name}`, () => {
    log.warn({
      status: "warn",
      symbol: "warning",
      section: gardenService.name,
      msg: chalk.yellow(
        `Local mode has been stopped for the service "${gardenService.name}". ` +
          "Please, re-deploy the original service to restore the original k8s cluster state: " +
          `${chalk.white(`\`garden deploy ${gardenService.name}\``)}`
      ),
    })
  })

  const localSshPort = await getPort()
  ProxySshKeystore.getInstance(log).registerLocalPort(localSshPort, log)

  const localModeProcessRegistry = LocalModeProcessRegistry.getInstance()

  const localApp = getLocalAppProcess(configParams)
  if (!!localApp) {
    log.info({
      status: "active",
      section: gardenService.name,
      msg: chalk.white("Starting local app, this can take a while"),
    })
    const localAppStatus = localModeProcessRegistry.submit(localApp)
    if (!localAppStatus) {
      log.warn({
        status: "warn",
        symbol: "warning",
        section: gardenService.name,
        msg: chalk.yellow("Unable to start local app. Reason: rejected by the registry"),
      })
    }
  }

  const targetNamespace = targetResource.metadata.namespace || namespace
  const kubectlPortForward = await getKubectlPortForwardProcess(
    configParams,
    localSshPort,
    targetNamespace,
    targetResourceId
  )

  const targetContainer = getResourceContainer(targetResource, containerName)
  const reversePortForwards = await getReversePortForwardProcesses(configParams, localSshPort, targetContainer)

  const compositeSshTunnel = composeSshTunnelProcessTree(kubectlPortForward, reversePortForwards, log)
  log.info({
    status: "active",
    section: gardenService.name,
    msg: chalk.white("Starting local mode ssh tunnels, some failures and retries are possible"),
  })
  const sshTunnelCmdRenderer = (command: OsCommand) => `${command.command} ${command.args?.join(" ")}`
  log.verbose({
    status: "active",
    section: gardenService.name,
    msg: chalk.gray(
      `Starting the process tree for the local mode ssh tunnels:\n` +
        `${compositeSshTunnel.renderProcessTree(sshTunnelCmdRenderer)}`
    ),
  })
  const localTunnelsStatus = localModeProcessRegistry.submit(compositeSshTunnel)
  if (!localTunnelsStatus) {
    log.warn({
      status: "warn",
      symbol: "warning",
      section: gardenService.name,
      msg: chalk.yellow("Unable to local mode ssh tunnels. Reason: rejected by the registry"),
    })
  }
}<|MERGE_RESOLUTION|>--- conflicted
+++ resolved
@@ -8,13 +8,8 @@
 
 import { ContainerLocalModeSpec, ContainerService } from "../container/config"
 import { gardenAnnotationKey } from "../../util/string"
-<<<<<<< HEAD
-import { find, remove, set } from "lodash"
+import { remove, set } from "lodash"
 import { SyncableResource } from "./types"
-=======
-import { remove, set } from "lodash"
-import { SyncableResource } from "./hot-reload/hot-reload"
->>>>>>> d966a97f
 import { PrimitiveMap } from "../../config/common"
 import {
   k8sReverseProxyImageName,
