--- conflicted
+++ resolved
@@ -108,9 +108,10 @@
       - restore_cache:
           keys:
             # Prefer using the NPM cache for the package-lock hash, but fall back to any other cache too
-<<<<<<< HEAD
-            - npm-v6-<<parameters.context>>-{{ checksum "package-lock.json" }}
-            - npm-v6-<<parameters.context>>
+            - npm-v7-<<parameters.context>>-{{ checksum "package-lock.json" }}
+            # If you uncomment the next line, we also restore caches if package-lock.json changed in case there is no exact match.
+            # We decided not to do that for now for enhanced safety: Every time we update the lock file, we build the caches from scratch. Might be a little paranoid, but hardens against possible NPM bugs.
+            #- npm-v7-<<parameters.context>>
 
       - run:
           name: Install NodeJS
@@ -137,17 +138,11 @@
               echo "NodeJS installation failed. Expected version: <<parameters.node_version>>; Actually got: $(node --version)"
               exit 1
             fi
-=======
-            - npm-v4-<<parameters.context>>-{{ checksum "package-lock.json" }}
-            # If you uncomment the next line, we also restore caches if package-lock.json changed in case there is no exact match.
-            # We decided not to do that for now for enhanced safety: Every time we update the lock file, we build the caches from scratch. Might be a little paranoid, but hardens against possible NPM bugs.
-            #- npm-v4-<<parameters.context>>
->>>>>>> d2fd08c0
 
       - run: npm ci --prefer-offline --cache ~/.npm --no-audit
 
       - save_cache:
-          key: npm-v6-<<parameters.context>>-{{ checksum "package-lock.json" }}
+          key: npm-v7-<<parameters.context>>-{{ checksum "package-lock.json" }}
           paths:
             - ~/.npm
             - ~/.fnm
