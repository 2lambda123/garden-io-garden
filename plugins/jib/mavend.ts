/*
 * Copyright (C) 2018-2023 Garden Technologies, Inc. <info@garden.io>
 *
 * This Source Code Form is subject to the terms of the Mozilla Public
 * License, v. 2.0. If a copy of the MPL was not distributed with this
 * file, You can obtain one at http://mozilla.org/MPL/2.0/.
 */

<<<<<<< HEAD
import { LogEntry, PluginContext, PluginToolSpec } from "@garden-io/sdk/types"
=======
import AsyncLock from "async-lock"
import { Log, PluginContext, PluginToolSpec } from "@garden-io/sdk/types"
>>>>>>> 62e8a96a
import { find } from "lodash"
import AsyncLock from "async-lock"
import { PluginError, RuntimeError } from "@garden-io/core/build/src/exceptions"
import { Writable } from "node:stream"
import execa from "execa"

const buildLock = new AsyncLock()

const mvndVersion = "0.9.0"

const mvndSpec = {
  description: "The Maven Daemon CLI.",
  baseUrl: `https://github.com/apache/maven-mvnd/releases/download/${mvndVersion}/`,
  linux: {
    filename: `maven-mvnd-${mvndVersion}-linux-amd64.tar.gz`,
    sha256: "64acc68f2a3e25a0662eb62bf87cf2641706245505572ca1d20f933c7190f148",
    targetPath: `maven-mvnd-${mvndVersion}-linux-amd64/bin/mvnd`,
  },
  darwin_aarch64: {
    filename: `maven-mvnd-${mvndVersion}-darwin-aarch64.tar.gz`,
    sha256: "bca67a44cc3716a7da46926acff41b3864d62e5da6982b9e998eca42d2f9bfac",
    targetPath: `maven-mvnd-${mvndVersion}-darwin-aarch64/bin/mvnd`,
  },
  darwin_amd64: {
    filename: `maven-mvnd-${mvndVersion}-darwin-amd64.tar.gz`,
    sha256: "b94fb24d92cd971b6368df14f44bf77b5614a422dfe9f6f115b32b11860c1d6b",
    targetPath: `maven-mvnd-${mvndVersion}-darwin-amd64/bin/mvnd`,
  },
  windows: {
    filename: `maven-mvnd-${mvndVersion}-windows-amd64.zip`,
    sha256: "7ddf8204f39ba72e55618cac31cae2ac917ea4f9b74ee3bc808bf5d210139420",
    targetPath: `maven-mvnd-${mvndVersion}-windows-amd64/bin/mvnd.cmd`,
  },
}

export const mavendSpec: PluginToolSpec = {
  name: "mavend",
  version: mvndVersion,
  description: "The Maven Daemon CLI.",
  type: "binary",
  builds: [
    {
      platform: "linux",
      architecture: "amd64",
      sha256: mvndSpec.linux.sha256,
      url: `${mvndSpec.baseUrl}${mvndSpec.linux.filename}`,
      extract: {
        format: "tar",
        targetPath: mvndSpec.linux.targetPath,
      },
    },
    {
      platform: "darwin",
      architecture: "amd64",
      sha256: mvndSpec.darwin_amd64.sha256,
      url: `${mvndSpec.baseUrl}${mvndSpec.darwin_amd64.filename}`,
      extract: {
        format: "tar",
        targetPath: mvndSpec.darwin_amd64.targetPath,
      },
    },
    {
      platform: "darwin",
      architecture: "aarch64",
      sha256: mvndSpec.darwin_aarch64.sha256,
      url: `${mvndSpec.baseUrl}${mvndSpec.darwin_aarch64.filename}`,
      extract: {
        format: "tar",
        targetPath: mvndSpec.darwin_aarch64.targetPath,
      },
    },
    {
      platform: "windows",
      architecture: "amd64",
      url: `${mvndSpec.baseUrl}${mvndSpec.windows.filename}`,
      sha256: mvndSpec.windows.sha256,
      extract: {
        format: "zip",
        targetPath: mvndSpec.windows.targetPath,
      },
    },
  ],
}

export function getMvndTool(ctx: PluginContext) {
  const tool = find(ctx.tools, (_, k) => k.endsWith(".mavend"))

  if (!tool) {
    throw new PluginError(`Could not find configured maven daemon tool`, { tools: ctx.tools })
  }

  return tool
}

const baseErrorMessage = (mvnPath: string): string =>
  `Maven Daemon binary path "${mvnPath}" is incorrect! Please check the \`mavendPath\` configuration option.`

async function checkMavenVersion(mvndPath: string) {
  try {
    const res = await execa(mvndPath, ["--version"])
    return res.stdout
  } catch (err) {
    const composeErrorMessage = (err: any): string => {
      if (err.code === "EACCES") {
        return `${baseErrorMessage(
          mvndPath
        )} It looks like the Maven Daemon path defined in the config is not an executable binary.`
      } else if (err.code === "ENOENT") {
        return `${baseErrorMessage(mvndPath)} The Maven Daemon path defined in the configuration does not exist.`
      } else {
        return baseErrorMessage(mvndPath)
      }
    }
    throw new RuntimeError(composeErrorMessage(err), { mvndPath })
  }
}

let mavendPathValid = false
async function verifyMavendPath(mvndPath: string) {
  if (mavendPathValid) {
    return
  }

  const versionOutput = await checkMavenVersion(mvndPath)
  const isMavend = versionOutput.toLowerCase().includes("mvnd")
  if (!isMavend) {
    throw new RuntimeError(
      `${baseErrorMessage(mvndPath)} It looks like the Maven Daemon path points to a non-Maven executable binary.`,
      { mvndPath }
    )
  }
  mavendPathValid = true
}

/**
 * Run mavend with the specified args in the specified directory.
 */
export async function mvnd({
  ctx,
  args,
  cwd,
  log,
  openJdkPath,
  mavendPath,
  outputStream,
  lockacquired,
}: {
  ctx: PluginContext
  args: string[]
  cwd: string
  log: Log
  openJdkPath: string
  mavendPath?: string
  outputStream?: Writable
  lockacquired?: boolean
}) {
  let mvndPath: string

<<<<<<< HEAD
  if (!!mavendPath) {
    log.verbose(`Using explicitly specified Maven Daemon binary from ${mavendPath}`)
    mvndPath = mavendPath
    await verifyMavendPath(mvndPath)
  } else {
    log.verbose(`The Daemon binary hasn't been specified explicitly. Maven ${mvndVersion} will be used by default.`)
    const tool = getMvndTool(ctx)
    mvndPath = await tool.getPath(log)
  }
  if (lockacquired) {
    return buildLock.acquire("mvnd", async () => {
      log.debug(`Execing ${mvndPath} ${args.join(" ")}`)

      const res = execa(mvndPath, args, {
        cwd,
        env: {
          JAVA_HOME: openJdkPath,
        },
      })
=======
  const tool = getMvndTool(ctx)
  mvndPath = await tool.ensurePath(log)
>>>>>>> 62e8a96a

      if (outputStream) {
        res.stdout?.pipe(outputStream)
        res.stderr?.pipe(outputStream)
      }

      return res
    })
  } else {
    const res = execa(mvndPath, args, {
      cwd,
      env: {
        JAVA_HOME: openJdkPath,
      },
    })

    if (outputStream) {
      res.stdout?.pipe(outputStream)
      res.stderr?.pipe(outputStream)
    }

    return res
  }
}<|MERGE_RESOLUTION|>--- conflicted
+++ resolved
@@ -6,12 +6,8 @@
  * file, You can obtain one at http://mozilla.org/MPL/2.0/.
  */
 
-<<<<<<< HEAD
-import { LogEntry, PluginContext, PluginToolSpec } from "@garden-io/sdk/types"
-=======
 import AsyncLock from "async-lock"
 import { Log, PluginContext, PluginToolSpec } from "@garden-io/sdk/types"
->>>>>>> 62e8a96a
 import { find } from "lodash"
 import AsyncLock from "async-lock"
 import { PluginError, RuntimeError } from "@garden-io/core/build/src/exceptions"
@@ -170,7 +166,6 @@
 }) {
   let mvndPath: string
 
-<<<<<<< HEAD
   if (!!mavendPath) {
     log.verbose(`Using explicitly specified Maven Daemon binary from ${mavendPath}`)
     mvndPath = mavendPath
@@ -190,10 +185,6 @@
           JAVA_HOME: openJdkPath,
         },
       })
-=======
-  const tool = getMvndTool(ctx)
-  mvndPath = await tool.ensurePath(log)
->>>>>>> 62e8a96a
 
       if (outputStream) {
         res.stdout?.pipe(outputStream)
