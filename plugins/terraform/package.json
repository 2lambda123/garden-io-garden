{
  "name": "@garden-io/garden-terraform",
<<<<<<< HEAD
  "version": "0.13.0",
=======
  "version": "0.12.56",
>>>>>>> 4a70a980
  "description": "Terraform plugin for Garden",
  "main": "index.js",
  "dependencies": {
    "@garden-io/core": "*",
    "@garden-io/sdk": "*",
    "chalk": "^4.1.0",
    "execa": "^4.0.3",
    "fs-extra": "^11.1.0",
    "slash": "^3.0.0",
    "which": "^3.0.0"
  },
  "devDependencies": {
    "@types/chai": "^4.3.4",
    "@types/node": "^18",
    "chai": "^4.3.7",
    "mocha": "^10.2.0",
    "source-map-support": "^0.5.21",
    "strip-ansi": "^6.0.0"
  },
  "scripts": {
    "fix-format": "prettier --write \"**/*.ts\"",
    "lint": "eslint -c ../../.eslintrc  --ignore-pattern 'test/**' --ext .ts .",
    "test": "mocha"
  },
  "author": "Garden Technologies, Inc. <info@garden.io>",
  "license": "MPL-2.0",
  "homepage": "https://github.com/garden-io/garden"
}<|MERGE_RESOLUTION|>--- conflicted
+++ resolved
@@ -1,10 +1,6 @@
 {
   "name": "@garden-io/garden-terraform",
-<<<<<<< HEAD
   "version": "0.13.0",
-=======
-  "version": "0.12.56",
->>>>>>> 4a70a980
   "description": "Terraform plugin for Garden",
   "main": "index.js",
   "dependencies": {
@@ -32,4 +28,4 @@
   "author": "Garden Technologies, Inc. <info@garden.io>",
   "license": "MPL-2.0",
   "homepage": "https://github.com/garden-io/garden"
-}+}
