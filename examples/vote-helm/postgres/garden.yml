--- conflicted
+++ resolved
@@ -3,13 +3,8 @@
 type: helm
 name: postgres
 chart: postgresql
-<<<<<<< HEAD
-repo: https://raw.githubusercontent.com/bitnami/charts/archive-full-index/bitnami
-version: "8.10.5"
-=======
 repo: https://charts.bitnami.com/bitnami
 version: "11.6.12"
->>>>>>> 5957873e
 serviceResource:
   kind: StatefulSet
   name: postgres
@@ -19,23 +14,29 @@
     # The postgres health check appears to go through before the server accepts remote connections, so we need to
     # sleep for a while.
     # https://github.com/CrunchyData/crunchy-containers/issues/653
-    args: [
-      "sleep 15 && psql -w -U postgres --host=postgres --port=5432 -d postgres -c 'CREATE TABLE IF NOT EXISTS votes (id VARCHAR(255) NOT NULL UNIQUE, vote VARCHAR(255) NOT NULL, created_at timestamp default NULL)'"
-    ]
+    args:
+      [
+        "sleep 15 && psql -w -U postgres --host=postgres --port=5432 -d postgres -c 'CREATE TABLE IF NOT EXISTS votes (id VARCHAR(255) NOT NULL UNIQUE, vote VARCHAR(255) NOT NULL, created_at timestamp default NULL)'",
+      ]
     env:
       PGPASSWORD: postgres
     dependencies:
       - postgres
   - name: db-clear
-    args: [
-      psql,
-      -w,
-      -U, postgres,
-      --host, postgres,
-      --port=5432,
-      -d, postgres,
-      -c, "TRUNCATE votes"
-    ]
+    args:
+      [
+        psql,
+        -w,
+        -U,
+        postgres,
+        --host,
+        postgres,
+        --port=5432,
+        -d,
+        postgres,
+        -c,
+        "TRUNCATE votes",
+      ]
     env:
       PGPASSWORD: postgres
     dependencies:
