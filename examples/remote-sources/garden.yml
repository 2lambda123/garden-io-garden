--- conflicted
+++ resolved
@@ -24,13 +24,8 @@
     defaultHostname: ${var.baseHostname}
     buildMode: kaniko
     deploymentRegistry:
-<<<<<<< HEAD
-      hostname: eu.gcr.io    # <- set this according to the region your cluster runs in
-      namespace: garden-ci   # <- set this to the project ID of the target cluster
-=======
       hostname: eu.gcr.io # <- set this according to the region your cluster runs in
       namespace: garden-ci # <- set this to the project ID of the target cluster
->>>>>>> d966a97f
     imagePullSecrets:
       # Make sure this matches the name and namespace of the imagePullSecret you've created
       # to authenticate with your registry (if needed)
